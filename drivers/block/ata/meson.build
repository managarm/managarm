--- conflicted
+++ resolved
@@ -1,21 +1,8 @@
-<<<<<<< HEAD
-executable('block-ata', 'src/main.cpp',
-	dependencies : [ libarch, hw_dep, mbus_dep, libblockfs_dep ],
-	install : true
-)
-=======
 if host_machine.cpu_family() != 'x86_64'
 	subdir_done()
 endif
 
-executable('block-ata', ['src/main.cpp'],
-	dependencies: [
-		clang_coroutine_dep,
-		libarch_dep,
-		lib_helix_dep,
-		hw_protocol_dep,
-		libmbus_protocol_dep,
-		libblockfs_dep,
-		proto_lite_dep],
-	install: true)
->>>>>>> 0e266706
+executable('block-ata', 'src/main.cpp',
+	dependencies : [ libarch, hw_dep, mbus_dep, libblockfs_dep ],
+	install : true
+)