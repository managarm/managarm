
#include <algorithm>
#include <deque>
#include <iostream>

#include <stdio.h>
#include <string.h>
#include <linux/input.h>

#include <arch/bits.hpp>
#include <arch/register.hpp>
#include <arch/io_space.hpp>
#include <async/result.hpp>
#include <boost/intrusive/list.hpp>
#include <helix/ipc.hpp>
#include <libevbackend.hpp>
#include <protocols/mbus/client.hpp>
#include <async/queue.hpp>
#include <helix/timer.hpp>

#include "spec.hpp"
#include "ps2.hpp"

namespace {
	constexpr bool logPackets = false;
	constexpr bool logMouse = false;
}
constexpr int default_timeout = 100'000'000;

// --------------------------------------------------------------------
// Controller
// --------------------------------------------------------------------

Controller::Controller() {
	HEL_CHECK(helAccessIrq(1, &_irq1Handle));
	_irq1 = helix::UniqueIrq(_irq1Handle);

	HEL_CHECK(helAccessIrq(12, &_irq12Handle));
	_irq12 = helix::UniqueIrq(_irq12Handle);

	uintptr_t ports[] = { DATA, STATUS };
	HelHandle handle;
	HEL_CHECK(helAccessIo(ports, 2, &handle));
	HEL_CHECK(helEnableIo(handle));

	_space = arch::global_io.subspace(DATA);
}

async::detached Controller::init() {
	_space = arch::global_io.subspace(DATA);

	// disable both devices
	submitCommand(controller_cmd::DisablePort{}, 0);
	submitCommand(controller_cmd::DisablePort{}, 1);

	// flush the output buffer
	while(_space.load(kbd_register::status) & status_bits::outBufferStatus)
		_space.load(kbd_register::data);

	// enable interrupt for second device
	auto configuration = submitCommand(controller_cmd::GetByte0{});
	_hasSecondPort = configuration & (1 << 5);

	configuration |= 0b11; // enable interrupts
	configuration &= ~(1 << 6); // disable translation

	submitCommand(controller_cmd::SetByte0{}, configuration);

	// enable devices
	submitCommand(controller_cmd::EnablePort{}, 0);
	if(_hasSecondPort)
		submitCommand(controller_cmd::EnablePort{}, 1);

	// From this point on, data read from the data port belongs to the device.
	_portsOwnData = true;
	handleIrqsFor(_irq1, 0);
	handleIrqsFor(_irq12, 1);

	// Initialize devices.
	printf("ps2-hid: Setting up first port\n");
	_ports[0] = new Port{this, 0};
	co_await _ports[0]->init();

	if (_ports[0]->isDead())
		printf("ps2-hid: No device on first port\n");

	if (_hasSecondPort) {
		printf("ps2-hid: Setting up second port\n");
		_ports[1] = new Port{this, 1};
		co_await _ports[1]->init();

		if (_ports[1]->isDead())
			printf("ps2-hid: No device on second port\n");
	}

	printf("ps2-hid: Initialization done\n");
}

void Controller::sendCommandByte(uint8_t byte) {
	bool inEmpty = helix::busyWaitUntil(default_timeout, [&] {
		return !(_space.load(kbd_register::status) & status_bits::inBufferStatus);
	});
	if(!inEmpty)
		printf("ps2-hid: Controller failed to empty input buffer\n");
	// There is not a load that we can do if the controller misbehaves; for now we just abort.
	assert(inEmpty);

	_space.store(kbd_register::command, byte);
}

void Controller::sendDataByte(uint8_t byte) {
	bool inEmpty = helix::busyWaitUntil(default_timeout, [&] {
		return !(_space.load(kbd_register::status) & status_bits::inBufferStatus);
	});
	if(!inEmpty)
		printf("ps2-hid: Controller failed to empty input buffer\n");
	// There is not a load that we can do if the controller misbehaves; for now we just abort.
	assert(inEmpty);

	_space.store(kbd_register::data, byte);
}

std::optional<uint8_t> Controller::recvResponseByte(uint64_t timeout) {
	assert(!_portsOwnData);

	if (timeout) {
		uint64_t start, end, current;

		HEL_CHECK(helGetClock(&start));
		end = start + timeout;
		current = start;

		while (!(_space.load(kbd_register::status) 
				& status_bits::outBufferStatus) && current < end)
			HEL_CHECK(helGetClock(&current));

		bool cancelled = current >= end;

		if (cancelled)
			return std::nullopt;

		return _space.load(kbd_register::data);
	}

	while (!(_space.load(kbd_register::status) & status_bits::outBufferStatus))
		;
	return _space.load(kbd_register::data);
}

void Controller::submitCommand(controller_cmd::DisablePort, int port) {
	if (port == 0)
		sendCommandByte(disable1stPort);
	else if (port == 1)
		sendCommandByte(disable2ndPort);
}

void Controller::submitCommand(controller_cmd::EnablePort, int port) {
	if (port == 0)
		sendCommandByte(enable1stPort);
	else if (port == 1)
		sendCommandByte(enable2ndPort);
}

uint8_t Controller::submitCommand(controller_cmd::GetByte0) {
	sendCommandByte(readByte0);

	auto result = recvResponseByte(default_timeout);

	assert(result != std::nullopt && "timed out");

	return result.value();
}

void Controller::submitCommand(controller_cmd::SetByte0, uint8_t val) {
	sendCommandByte(writeByte0);
	sendDataByte(val);
}

void Controller::submitCommand(controller_cmd::SendBytePort2) {
	sendCommandByte(0xD4); // TODO: define a constant?
}

async::detached Controller::handleIrqsFor(helix::UniqueIrq &irq, int port) {
	assert(_portsOwnData);

	uint64_t sequence = 0;
	while(true) {
		auto await = co_await helix_ng::awaitEvent(irq, sequence);
		HEL_CHECK(await.error());
		sequence = await.sequence();

		// TODO: detect whether we want to ack/nack
		processData(port);
		HEL_CHECK(helAcknowledgeIrq(irq.getHandle(), kHelAckAcknowledge, sequence));
	}
}

bool Controller::processData(int port) {
	size_t count = 0;
	while (_space.load(kbd_register::status) & status_bits::outBufferStatus) {
		auto val = _space.load(kbd_register::data);

		if (logPackets)
			printf("ps2-hid: received byte 0x%02x on port %d!\n", val, port);

		if (_ports[port]->isDead()) {
			printf("ps2-hid: received irq for non-existent device!\n");
		} else {
			_ports[port]->pushByte(val);
		}

		count++;
	}

	return count > 0;
}

// --------------------------------------------------------------------
// Controller::Port
// --------------------------------------------------------------------

Controller::Port::Port(Controller *controller, int port)
: _controller{controller}, _port{port}, _deviceType{} {
}

async::result<void> Controller::Port::init() {
	auto res1 = co_await submitCommand(device_cmd::DisableScan{});
	if (std::holds_alternative<NoDevice>(res1)) {
		_dead = true;
		co_return;
	}

	auto res2 = co_await submitCommand(device_cmd::Identify{});
	if (std::holds_alternative<NoDevice>(res1)) {
		_dead = true;
		co_return;
	}
	_deviceType = std::get<DeviceType>(res2);

	if (_deviceType.keyboard)
		_device = std::make_unique<KbdDevice>(this);
	if (_deviceType.mouse)
		_device = std::make_unique<MouseDevice>(this);

	if (!_device) {
		_dead = true;
		co_return;
	}
	co_await _device->run();
}

async::result<void> Controller::KbdDevice::run() {
	//set scancode 1
	auto res1 = co_await submitCommand(device_cmd::SetScancodeSet{}, 1);
	assert(std::holds_alternative<std::monostate>(res1));

	// make sure it's used
	auto res2 = co_await submitCommand(device_cmd::GetScancodeSet{});
	assert(std::holds_alternative<int>(res2));
	assert(std::get<int>(res2) == 1);

	//setup evdev stuff
	_evDev = std::make_shared<libevbackend::EventDevice>();

	_evDev->enableEvent(EV_KEY, KEY_A);
	_evDev->enableEvent(EV_KEY, KEY_B);
	_evDev->enableEvent(EV_KEY, KEY_C);
	_evDev->enableEvent(EV_KEY, KEY_D);
	_evDev->enableEvent(EV_KEY, KEY_E);
	_evDev->enableEvent(EV_KEY, KEY_F);
	_evDev->enableEvent(EV_KEY, KEY_G);
	_evDev->enableEvent(EV_KEY, KEY_H);
	_evDev->enableEvent(EV_KEY, KEY_I);
	_evDev->enableEvent(EV_KEY, KEY_J);
	_evDev->enableEvent(EV_KEY, KEY_K);
	_evDev->enableEvent(EV_KEY, KEY_L);
	_evDev->enableEvent(EV_KEY, KEY_M);
	_evDev->enableEvent(EV_KEY, KEY_N);
	_evDev->enableEvent(EV_KEY, KEY_O);
	_evDev->enableEvent(EV_KEY, KEY_P);
	_evDev->enableEvent(EV_KEY, KEY_Q);
	_evDev->enableEvent(EV_KEY, KEY_R);
	_evDev->enableEvent(EV_KEY, KEY_S);
	_evDev->enableEvent(EV_KEY, KEY_T);
	_evDev->enableEvent(EV_KEY, KEY_U);
	_evDev->enableEvent(EV_KEY, KEY_V);
	_evDev->enableEvent(EV_KEY, KEY_W);
	_evDev->enableEvent(EV_KEY, KEY_X);
	_evDev->enableEvent(EV_KEY, KEY_Y);
	_evDev->enableEvent(EV_KEY, KEY_Z);
	_evDev->enableEvent(EV_KEY, KEY_1);
	_evDev->enableEvent(EV_KEY, KEY_2);
	_evDev->enableEvent(EV_KEY, KEY_3);
	_evDev->enableEvent(EV_KEY, KEY_4);
	_evDev->enableEvent(EV_KEY, KEY_5);
	_evDev->enableEvent(EV_KEY, KEY_6);
	_evDev->enableEvent(EV_KEY, KEY_7);
	_evDev->enableEvent(EV_KEY, KEY_8);
	_evDev->enableEvent(EV_KEY, KEY_9);
	_evDev->enableEvent(EV_KEY, KEY_0);
	_evDev->enableEvent(EV_KEY, KEY_ENTER);
	_evDev->enableEvent(EV_KEY, KEY_ESC);
	_evDev->enableEvent(EV_KEY, KEY_BACKSPACE);
	_evDev->enableEvent(EV_KEY, KEY_TAB);
	_evDev->enableEvent(EV_KEY, KEY_SPACE);
	_evDev->enableEvent(EV_KEY, KEY_MINUS);
	_evDev->enableEvent(EV_KEY, KEY_EQUAL);
	_evDev->enableEvent(EV_KEY, KEY_LEFTBRACE);
	_evDev->enableEvent(EV_KEY, KEY_RIGHTBRACE);
	_evDev->enableEvent(EV_KEY, KEY_BACKSLASH);
	_evDev->enableEvent(EV_KEY, KEY_SEMICOLON);
	_evDev->enableEvent(EV_KEY, KEY_COMMA);
	_evDev->enableEvent(EV_KEY, KEY_DOT);
	_evDev->enableEvent(EV_KEY, KEY_SLASH);
	_evDev->enableEvent(EV_KEY, KEY_HOME);
	_evDev->enableEvent(EV_KEY, KEY_PAGEUP);
	_evDev->enableEvent(EV_KEY, KEY_DELETE);
	_evDev->enableEvent(EV_KEY, KEY_END);
	_evDev->enableEvent(EV_KEY, KEY_PAGEDOWN);
	_evDev->enableEvent(EV_KEY, KEY_RIGHT);
	_evDev->enableEvent(EV_KEY, KEY_LEFT);
	_evDev->enableEvent(EV_KEY, KEY_DOWN);
	_evDev->enableEvent(EV_KEY, KEY_UP);
	_evDev->enableEvent(EV_KEY, KEY_LEFTCTRL);
	_evDev->enableEvent(EV_KEY, KEY_LEFTSHIFT);
	_evDev->enableEvent(EV_KEY, KEY_LEFTALT);
	_evDev->enableEvent(EV_KEY, KEY_LEFTMETA);
	_evDev->enableEvent(EV_KEY, KEY_RIGHTCTRL);
	_evDev->enableEvent(EV_KEY, KEY_RIGHTSHIFT);
	_evDev->enableEvent(EV_KEY, KEY_RIGHTALT);
	_evDev->enableEvent(EV_KEY, KEY_RIGHTMETA);

	// Create an mbus object for the partition.
	auto root = co_await mbus::Instance::global().getRoot();

	mbus::Properties descriptor{
		{"unix.subsystem", mbus::StringItem{"input"}}
	};

	auto handler = mbus::ObjectHandler{}
	.withBind([=] () -> async::result<helix::UniqueDescriptor> {
		helix::UniqueLane local_lane, remote_lane;
		std::tie(local_lane, remote_lane) = helix::createStream();
		libevbackend::serveDevice(_evDev, std::move(local_lane));

		async::promise<helix::UniqueDescriptor> promise;
		promise.set_value(std::move(remote_lane));
		return promise.async_get();
	});

	co_await root.createObject("ps2kbd", descriptor, std::move(handler));

	// Finalize the device initialization.
	auto res3 = co_await _port->submitCommand(device_cmd::EnableScan{});
	assert(std::holds_alternative<std::monostate>(res3));

	processReports();
}

async::result<void> Controller::MouseDevice::run() {
	_deviceType = _port->deviceType();

	// attempt to enable scroll wheel
	auto res1 = co_await submitCommand(device_cmd::SetReportRate{}, 200);
	assert(std::holds_alternative<std::monostate>(res1));

	res1 = co_await submitCommand(device_cmd::SetReportRate{}, 100);
	assert(std::holds_alternative<std::monostate>(res1));

	res1 = co_await submitCommand(device_cmd::SetReportRate{}, 80);
	assert(std::holds_alternative<std::monostate>(res1));

	auto res2 = co_await _port->submitCommand(device_cmd::Identify{});
	assert(std::holds_alternative<DeviceType>(res2));

	auto type = std::get<DeviceType>(res2);
	assert(type.mouse); // ensure the mouse is still a mouse
	_deviceType.hasScrollWheel = _deviceType.hasScrollWheel || type.hasScrollWheel;

	// attempt to enable the 4th and 5th buttons
	res1 = co_await submitCommand(device_cmd::SetReportRate{}, 200);
	assert(std::holds_alternative<std::monostate>(res1));

	res1 = co_await submitCommand(device_cmd::SetReportRate{}, 200);
	assert(std::holds_alternative<std::monostate>(res1));

	res1 = co_await submitCommand(device_cmd::SetReportRate{}, 80);
	assert(std::holds_alternative<std::monostate>(res1));

	res2 = co_await _port->submitCommand(device_cmd::Identify{});
	assert(std::holds_alternative<DeviceType>(res2));

	type = std::get<DeviceType>(res2);
	assert(type.mouse); // ensure the mouse is still a mouse
	_deviceType.has5Buttons = _deviceType.has5Buttons || type.has5Buttons;

	// set report rate to the default
	res1 = co_await submitCommand(device_cmd::SetReportRate{}, 100);
	assert(std::holds_alternative<std::monostate>(res1));

	// setup evdev stuff
	_evDev = std::make_shared<libevbackend::EventDevice>();

	_evDev->enableEvent(EV_REL, REL_X);
	_evDev->enableEvent(EV_REL, REL_Y);

	if (_deviceType.hasScrollWheel)
		_evDev->enableEvent(EV_REL, REL_WHEEL);

	_evDev->enableEvent(EV_KEY, BTN_LEFT);
	_evDev->enableEvent(EV_KEY, BTN_RIGHT);
	_evDev->enableEvent(EV_KEY, BTN_MIDDLE);

	if (_deviceType.has5Buttons) {
		_evDev->enableEvent(EV_KEY, BTN_SIDE);
		_evDev->enableEvent(EV_KEY, BTN_EXTRA);
	}

	// Create an mbus object for the partition.
	auto root = co_await mbus::Instance::global().getRoot();

	mbus::Properties descriptor{
		{"unix.subsystem", mbus::StringItem{"input"}}
	};

	auto handler = mbus::ObjectHandler{}
	.withBind([=] () -> async::result<helix::UniqueDescriptor> {
		helix::UniqueLane local_lane, remote_lane;
		std::tie(local_lane, remote_lane) = helix::createStream();
		libevbackend::serveDevice(_evDev, std::move(local_lane));

		async::promise<helix::UniqueDescriptor> promise;
		promise.set_value(std::move(remote_lane));
		return promise.async_get();
	});

	co_await root.createObject("ps2mouse", descriptor, std::move(handler));

	// Finalize the device initialization.
	auto res3 = co_await _port->submitCommand(device_cmd::EnableScan{});
	assert(std::holds_alternative<std::monostate>(res3));

	processReports();
}

async::detached Controller::MouseDevice::processReports() {
	while (true) {
		uint8_t byte0, byte1, byte2, byte3 = 0;
		byte0 = (co_await _port->pullByte()).value();
		byte1 = (co_await _port->pullByte()).value();
		byte2 = (co_await _port->pullByte()).value();

		if (_deviceType.has5Buttons || _deviceType.hasScrollWheel)
			byte3 = (co_await _port->pullByte()).value();

		int movement_x = (int)byte1 - (int)((byte0 << 4) & 0x100);
		int movement_y = (int)byte2 - (int)((byte0 << 3) & 0x100);

		int movement_wheel = 0;
		if (_deviceType.hasScrollWheel) {
			movement_wheel = (int)(byte3 & 0x7) - (int)(byte3 & 0x8);
		}

		if (!(byte0 & 8)) {
			printf("ps2-hid: desync? first byte is %02x\n", byte0);
			continue;
		}


		if (byte0 & 0xC0) {
			printf("ps2-hid: overflow\n");
			continue;
		}

		if(logMouse) {
			printf("ps2-hid: mouse packet dump:\n");
			printf("ps2-hid: x move: %d, y move: %d, z move: %d\n",
					movement_x, movement_y, movement_wheel);
			printf("ps2-hid: left: %d, right: %d, middle: %d\n",
					(byte0 & 1) > 0, (byte0 & 2) > 0, (byte0 & 4));
			printf("ps2-hid: 4th: %d, 5th: %d\n",
					(byte3 & 4) > 0, (byte3 & 5) > 0);
		}

		_evDev->emitEvent(EV_REL, REL_X, byte1 ? movement_x : 0);
		_evDev->emitEvent(EV_REL, REL_Y, byte2 ? -movement_y : 0);

		if (_deviceType.hasScrollWheel) {
			_evDev->emitEvent(EV_REL, REL_WHEEL, -movement_wheel);
		}

		_evDev->emitEvent(EV_KEY, BTN_LEFT, byte0 & 1);
		_evDev->emitEvent(EV_KEY, BTN_RIGHT, byte0 & 2);
		_evDev->emitEvent(EV_KEY, BTN_MIDDLE, byte0 & 4);

		if (_deviceType.has5Buttons) {
			_evDev->emitEvent(EV_KEY, BTN_SIDE, byte3 & 4);
			_evDev->emitEvent(EV_KEY, BTN_EXTRA, byte3 & 5);
		}

		_evDev->emitEvent(EV_SYN, SYN_REPORT, 0);
		_evDev->notify();
	}
}

int scanNormal(uint8_t data) {
	switch (data) {
		case 0x01: return KEY_ESC;
		case 0x02: return KEY_1;
		case 0x03: return KEY_2;
		case 0x04: return KEY_3;
		case 0x05: return KEY_4;
		case 0x06: return KEY_5;
		case 0x07: return KEY_6;
		case 0x08: return KEY_7;
		case 0x09: return KEY_8;
		case 0x0A: return KEY_9;
		case 0x0B: return KEY_0;
		case 0x0C: return KEY_MINUS;
		case 0x0D: return KEY_EQUAL;
		case 0x0E: return KEY_BACKSPACE;
		case 0x0F: return KEY_TAB;
		case 0x10: return KEY_Q;
		case 0x11: return KEY_W;
		case 0x12: return KEY_E;
		case 0x13: return KEY_R;
		case 0x14: return KEY_T;
		case 0x15: return KEY_Y;
		case 0x16: return KEY_U;
		case 0x17: return KEY_I;
		case 0x18: return KEY_O;
		case 0x19: return KEY_P;
		case 0x1A: return KEY_LEFTBRACE;
		case 0x1B: return KEY_RIGHTBRACE;
		case 0x1C: return KEY_ENTER;
		case 0x1D: return KEY_LEFTCTRL;
		case 0x1E: return KEY_A;
		case 0x1F: return KEY_S;
		case 0x20: return KEY_D;
		case 0x21: return KEY_F;
		case 0x22: return KEY_G;
		case 0x23: return KEY_H;
		case 0x24: return KEY_J;
		case 0x25: return KEY_K;
		case 0x26: return KEY_L;
		case 0x27: return KEY_SEMICOLON;
		case 0x28: return KEY_APOSTROPHE;
		case 0x29: return KEY_GRAVE;
		case 0x2A: return KEY_LEFTSHIFT;
		case 0x2B: return KEY_BACKSLASH;
		case 0x2C: return KEY_Z;
		case 0x2D: return KEY_X;
		case 0x2E: return KEY_C;
		case 0x2F: return KEY_V;
		case 0x30: return KEY_B;
		case 0x31: return KEY_N;
		case 0x32: return KEY_M;
		case 0x33: return KEY_COMMA;
		case 0x34: return KEY_DOT;
		case 0x35: return KEY_SLASH;
		case 0x36: return KEY_RIGHTSHIFT;
		case 0x37: return KEY_KPASTERISK;
		case 0x38: return KEY_LEFTALT;
		case 0x39: return KEY_SPACE;
		case 0x3A: return KEY_CAPSLOCK;
		case 0x3B: return KEY_F1;
		case 0x3C: return KEY_F2;
		case 0x3D: return KEY_F3;
		case 0x3E: return KEY_F4;
		case 0x3F: return KEY_F5;
		case 0x40: return KEY_F6;
		case 0x41: return KEY_F7;
		case 0x42: return KEY_F8;
		case 0x43: return KEY_F9;
		case 0x44: return KEY_F10;
		case 0x45: return KEY_NUMLOCK;
		case 0x46: return KEY_SCROLLLOCK;
		case 0x47: return KEY_KP7;
		case 0x48: return KEY_KP8;
		case 0x49: return KEY_KP9;
		case 0x4A: return KEY_KPMINUS;
		case 0x4B: return KEY_KP4;
		case 0x4C: return KEY_KP5;
		case 0x4D: return KEY_KP6;
		case 0x4E: return KEY_KPPLUS;
		case 0x4F: return KEY_KP1;
		case 0x50: return KEY_KP2;
		case 0x51: return KEY_KP3;
		case 0x52: return KEY_KP0;
		case 0x53: return KEY_KPDOT;
		case 0x57: return KEY_F11;
		case 0x58: return KEY_F12;
		default: return KEY_RESERVED;
	}
}

int scanE0(uint8_t data) {
	switch (data) {
		case 0x1C: return KEY_KPENTER;
		case 0x1D: return KEY_RIGHTCTRL;
		case 0x35: return KEY_KPSLASH;
		case 0x37: return KEY_SYSRQ;
		case 0x38: return KEY_RIGHTALT;
		case 0x47: return KEY_HOME;
		case 0x48: return KEY_UP;
		case 0x49: return KEY_PAGEUP;
		case 0x4B: return KEY_LEFT;
		case 0x4D: return KEY_RIGHT;
		case 0x4F: return KEY_END;
		case 0x50: return KEY_DOWN;
		case 0x51: return KEY_PAGEDOWN;
		case 0x52: return KEY_INSERT;
		case 0x53: return KEY_DELETE;
		case 0x5B: return KEY_LEFTMETA;
		case 0x5C: return KEY_RIGHTMETA;
		case 0x5D: return KEY_COMPOSE;
		default: return KEY_RESERVED;
	}
}

int scanE1(uint8_t data1, uint8_t data2) {
	return ((data1 & 0x7F) == 0x1D && (data2 & 0x7F) == 0x45) ?
		KEY_PAUSE : KEY_RESERVED;
}

async::detached Controller::KbdDevice::processReports() {
	while (true) {
		int key = -1;
		bool pressed = false;
		uint8_t byte0, byte1, byte2;

		byte0 = (co_await _port->pullByte()).value();

<<<<<<< HEAD
		switch (byte0)
		{
		case 0xE0:
			byte1 = (co_await recvByte()).value();
			key = scanE0(byte1 & 0x7F);
			pressed = !(byte1 & 0x80);
			break;
		case 0xE1:
			byte1 = (co_await recvByte()).value();
			byte2 = (co_await recvByte()).value();
=======
		if (byte0 == 0xE0) {
			byte1 = (co_await _port->pullByte()).value();
			key = scanE0(byte1 & 0x7F);
			pressed = !(byte1 & 0x80);
		} else if (byte0 == 0xE1) {
			byte1 = (co_await _port->pullByte()).value();
			byte2 = (co_await _port->pullByte()).value();
>>>>>>> 09cf919b
			key = scanE1(byte1, byte2);
			pressed = !(byte1 & 0x80);
			assert((byte1 & 0x80) == (byte2 & 0x80));
			break;
		default:
			key = scanNormal(byte0 & 0x7F);
			pressed = !(byte0 & 0x80);
		}

		_evDev->emitEvent(EV_KEY, key, pressed);
		_evDev->emitEvent(EV_SYN, SYN_REPORT, 0);
		_evDev->notify();
	}
}

void Controller::Port::pushByte(uint8_t byte) {
	_dataQueue.put(byte);
}

async::result<std::optional<uint8_t>>
Controller::Port::pullByte(async::cancellation_token ct) {
	auto result = co_await _dataQueue.async_get(ct);

	// We need to convert the frg::optional to a std::optional here.
	if(!result)
		co_return std::nullopt;
	co_return *result;
}

static DeviceType determineTypeById(uint16_t id) {
	if (id == 0)
		return DeviceType{.mouse = true};
	if (id == 0x3)
		return DeviceType{.mouse = true, .hasScrollWheel = true};
	if (id == 0x4)
		return DeviceType{.mouse = true, .has5Buttons = true};
	if (id == 0xAB41 || id == 0xABC1 || id == 0xAB83)
		return DeviceType{.keyboard = true};

	printf("ps2-hid: unknown device id %04x, please submit a bug report\n", id);
	return DeviceType{}; // we assume nothing
}

async::result<std::variant<NoDevice, DeviceType>>
Controller::Port::submitCommand(device_cmd::Identify tag) {
	auto cmdResp = co_await transferByte(0xF2);
	if (!cmdResp)
		co_return NoDevice{};
	if (*cmdResp != 0xFA) {
		printf("ps2-hid: Expected ACK after identify command on port %d, got 0x%02x\n",
				_port, *cmdResp);
		co_return NoDevice{};
	}

	auto data0 = co_await recvResponseByte(default_timeout);
	auto data1 = co_await recvResponseByte(default_timeout);

	if (!data0 && !data1) {
		// Ancient AT keyboard (identify command returns nothing).
		co_return DeviceType{.keyboard = true};
	} else if (!data1) {
		co_return determineTypeById(static_cast<uint16_t>(*data0));
	} else {
		co_return determineTypeById((static_cast<uint16_t>(*data0) << 8)
				| static_cast<uint16_t>(*data1));
	}
}

async::result<std::variant<NoDevice, std::monostate>>
Controller::Port::submitCommand(device_cmd::DisableScan tag) {
	if (co_await transferByte(0xF5) == std::nullopt) co_return NoDevice{};

	co_return std::monostate{};
}

async::result<std::variant<NoDevice, std::monostate>>
Controller::Port::submitCommand(device_cmd::EnableScan tag) {
	if (co_await transferByte(0xF4) == std::nullopt) co_return NoDevice{};

	co_return std::monostate{};
}

async::result<std::variant<NoDevice, std::monostate>>
Controller::MouseDevice::submitCommand(device_cmd::SetReportRate tag, int rate) {
	if (co_await _port->transferByte(0xF3) == std::nullopt) co_return NoDevice{};
	if (co_await _port->transferByte(rate) == std::nullopt) co_return NoDevice{};

	co_return std::monostate{};
}

async::result<std::variant<NoDevice, std::monostate>>
Controller::KbdDevice::submitCommand(device_cmd::SetScancodeSet tag, int set) {
	if (co_await _port->transferByte(0xF0) == std::nullopt) co_return NoDevice{};
	if (co_await _port->transferByte(set) == std::nullopt) co_return NoDevice{};

	co_return std::monostate{};
}

async::result<std::variant<NoDevice, int>>
Controller::KbdDevice::submitCommand(device_cmd::GetScancodeSet tag) {
	if (co_await _port->transferByte(0xF0) == std::nullopt) co_return NoDevice{};
	if (co_await _port->transferByte(0) == std::nullopt) co_return NoDevice{};

	auto set = co_await _port->recvResponseByte(default_timeout);
	assert(set != std::nullopt);

	co_return set.value();
}

void Controller::Port::sendByte(uint8_t byte) {
	if (_port == 1) {
		_controller->submitCommand(controller_cmd::SendBytePort2{});
	}

	_controller->sendDataByte(byte);
}


async::result<std::optional<uint8_t>> Controller::Port::transferByte(uint8_t byte) {
	while (true) {
		sendByte(byte);

		auto resp = co_await recvResponseByte(default_timeout);

		// 0xFE requests a retransmission.
		if (!resp || *resp != 0xFE)
			co_return resp;
	}
}

async::result<std::optional<uint8_t>> Controller::Port::recvResponseByte(uint64_t timeout) {
	frg::optional<uint8_t> result;
	if (timeout) {
		async::cancellation_event ev;
		helix::TimeoutCancellation timer{timeout, ev};

		result = co_await _dataQueue.async_get(ev);
		co_await timer.retire();
	} else {
		result = co_await _dataQueue.async_get();
	}

	// We need to convert the frg::optional to a std::optional here.
	if(!result)
		co_return std::nullopt;
	co_return *result;
}

Controller *_controller;

int main() {
	std::cout << "ps2-hid: Starting driver" << std::endl;

	_controller = new Controller;

	{
		async::queue_scope scope{helix::globalQueue()};

		_controller->init();
	}

	async::run_forever(helix::globalQueue()->run_token(), helix::currentDispatcher);

	return 0;
}<|MERGE_RESOLUTION|>--- conflicted
+++ resolved
@@ -631,26 +631,16 @@
 
 		byte0 = (co_await _port->pullByte()).value();
 
-<<<<<<< HEAD
 		switch (byte0)
 		{
 		case 0xE0:
-			byte1 = (co_await recvByte()).value();
+			byte1 = (co_await _port->pullByte()).value();
 			key = scanE0(byte1 & 0x7F);
 			pressed = !(byte1 & 0x80);
 			break;
 		case 0xE1:
-			byte1 = (co_await recvByte()).value();
-			byte2 = (co_await recvByte()).value();
-=======
-		if (byte0 == 0xE0) {
-			byte1 = (co_await _port->pullByte()).value();
-			key = scanE0(byte1 & 0x7F);
-			pressed = !(byte1 & 0x80);
-		} else if (byte0 == 0xE1) {
 			byte1 = (co_await _port->pullByte()).value();
 			byte2 = (co_await _port->pullByte()).value();
->>>>>>> 09cf919b
 			key = scanE1(byte1, byte2);
 			pressed = !(byte1 & 0x80);
 			assert((byte1 & 0x80) == (byte2 & 0x80));
