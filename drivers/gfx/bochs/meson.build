--- conflicted
+++ resolved
@@ -1,30 +1,11 @@
-<<<<<<< HEAD
+if host_machine.cpu_family() != 'x86_64'
+	subdir_done()
+endif
+
 executable('gfx_bochs', 'src/main.cpp',
 	dependencies : drm_core_dep,
 	install : true
 )
-=======
-if host_machine.cpu_family() != 'x86_64'
-	subdir_done()
-endif
-
-gen = generator(bragi, arguments: [
-		'-l', 'stdc++',
-		'--protobuf',
-		'@INPUT@',
-		'@OUTPUT@'
-	],
-	output: '@BASENAME@.bragi.hpp')
-
-fs_bragi = gen.process('../../../protocols/fs/fs.bragi')
-
-executable('gfx_bochs', ['src/main.cpp', fs_bragi],
-	dependencies: [
-		clang_coroutine_dep,
-		libarch_dep, lib_helix_dep, drm_core_dep, libfs_protocol_dep,
-		hw_protocol_dep, libmbus_protocol_dep, proto_lite_dep],
-	install: true)
->>>>>>> 0e266706
 
 custom_target('gfx-bochs-server',
 	command : [bakesvr, '-o', '@OUTPUT@', '@INPUT@'],
