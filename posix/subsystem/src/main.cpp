#include <stddef.h>
#include <stdint.h>
#include <stdlib.h>
#include <string.h>
#include <sys/auxv.h>
#include <sys/mman.h>
#include <sys/poll.h>
#include <sys/resource.h>
#include <sys/socket.h>
#include <sys/sysmacros.h>
#include <sys/timerfd.h>
#include <sys/wait.h>
#include <sys/stat.h>
#include <iomanip>
#include <iostream>

#include <async/algorithm.hpp>
#include <async/oneshot-event.hpp>
#include <protocols/mbus/client.hpp>
#include <helix/timer.hpp>

#include "net.hpp"
#include "common.hpp"
#include "clock.hpp"
#include "device.hpp"
#include "drvcore.hpp"
#include "nl-socket.hpp"
#include "vfs.hpp"
#include "process.hpp"
#include "epoll.hpp"
#include "exec.hpp"
#include "extern_fs.hpp"
#include "extern_socket.hpp"
#include "devices/full.hpp"
#include "devices/helout.hpp"
#include "devices/null.hpp"
#include "devices/random.hpp"
#include "devices/urandom.hpp"
#include "devices/zero.hpp"
#include "fifo.hpp"
#include "gdbserver.hpp"
#include "inotify.hpp"
#include "procfs.hpp"
#include "pts.hpp"
#include "signalfd.hpp"
#include "subsystem/block.hpp"
#include "subsystem/drm.hpp"
#include "subsystem/input.hpp"
#include "subsystem/pci.hpp"
#include "sysfs.hpp"
#include "un-socket.hpp"
#include "timerfd.hpp"
#include "eventfd.hpp"
#include "tmp_fs.hpp"
#include <kerncfg.pb.h>
#include <bragi/helpers-std.hpp>
#include <posix.bragi.hpp>
#include <frg/std_compat.hpp>

namespace {
	constexpr bool logRequests = false;
	constexpr bool logPaths = false;
	constexpr bool logSignals = false;
	constexpr bool logCleanup = false;

	constexpr bool debugFaults = false;
}

std::map<
	std::array<char, 16>,
	std::shared_ptr<Process>
> globalCredentialsMap;

std::shared_ptr<Process> findProcessWithCredentials(const char *credentials) {
	std::array<char, 16> creds;
	memcpy(creds.data(), credentials, 16);
	return globalCredentialsMap.at(creds);
}

void dumpRegisters(std::shared_ptr<Process> proc) {
	auto thread = proc->threadDescriptor();

	uintptr_t pcrs[2];
	HEL_CHECK(helLoadRegisters(thread.getHandle(), kHelRegsProgram, pcrs));

	uintptr_t gprs[kHelNumGprs];
	HEL_CHECK(helLoadRegisters(thread.getHandle(), kHelRegsGeneral, gprs));

	auto ip = pcrs[0];
	auto sp = pcrs[1];

#if defined(__x86_64__)
	printf("rax: %.16lx, rbx: %.16lx, rcx: %.16lx\n", gprs[0], gprs[1], gprs[2]);
	printf("rdx: %.16lx, rdi: %.16lx, rsi: %.16lx\n", gprs[3], gprs[4], gprs[5]);
	printf(" r8: %.16lx,  r9: %.16lx, r10: %.16lx\n", gprs[6], gprs[7], gprs[8]);
	printf("r11: %.16lx, r12: %.16lx, r13: %.16lx\n", gprs[9], gprs[10], gprs[11]);
	printf("r14: %.16lx, r15: %.16lx, rbp: %.16lx\n", gprs[12], gprs[13], gprs[14]);
	printf("rip: %.16lx, rsp: %.16lx\n", pcrs[0], pcrs[1]);
#elif defined(__aarch64__)
	// Registers X0-X30 have indices 0-30
	for (int i = 0; i < 31; i += 3) {
		if (i != 30) {
			printf("x%02d: %.16lx, x%02d: %.16lx, x%02d: %.16lx\n", i, gprs[i], i + 1, gprs[i + 1], i + 2, gprs[i + 2]);
		} else {
			printf("x%d: %.16lx,  ip: %.16lx,  sp: %.16lx\n", i, gprs[i], pcrs[kHelRegIp], pcrs[kHelRegSp]);
		}
	}
#endif

	printf("Mappings:\n");
	for (auto mapping : *(proc->vmContext())) {
		uintptr_t start = mapping.baseAddress();
		uintptr_t end = start + mapping.size();

		std::string path;
		if(mapping.backingFile().get()) {
			// TODO: store the ViewPath inside the mapping.
			ViewPath vp{proc->fsContext()->getRoot().first,
					mapping.backingFile()->associatedLink()};

			// TODO: This code is copied from GETCWD, factor it out into a function.
			path = "";
			while(true) {
				if(vp == proc->fsContext()->getRoot())
					break;

				// If we are at the origin of a mount point, traverse that mount point.
				ViewPath traversed;
				if(vp.second == vp.first->getOrigin()) {
					if(!vp.first->getParent())
						break;
					auto anchor = vp.first->getAnchor();
					assert(anchor); // Non-root mounts must have anchors in their parents.
					traversed = ViewPath{vp.first->getParent(), vp.second};
				}else{
					traversed = vp;
				}

				auto owner = traversed.second->getOwner();
				if(!owner) { // We did not reach the root.
					// TODO: Can we get rid of this case?
					path = "?" + path;
					break;
				}

				path = "/" + traversed.second->getName() + path;
				vp = ViewPath{traversed.first, owner->treeLink()};
			}
		}else{
			path = "anon";
		}

		printf("%016lx - %016lx %s %s%s%s %s + 0x%lx\n", start, end,
				mapping.isPrivate() ? "P" : "S",
				mapping.isExecutable() ? "x" : "-",
				mapping.isReadable() ? "r" : "-",
				mapping.isWritable() ? "w" : "-",
				path.c_str(),
				mapping.backingFileOffset());
		if(ip >= start && ip < end)
			printf("               ^ IP is 0x%lx bytes into this mapping\n", ip - start);
		if(sp >= start && sp < end)
			printf("               ^ Stack is 0x%lx bytes into this mapping\n", sp - start);
	}
}

async::result<void> observeThread(std::shared_ptr<Process> self,
		std::shared_ptr<Generation> generation) {
	auto thread = self->threadDescriptor();

	uint64_t sequence = 1;
	for(bool killed = false; !killed && !generation->inTermination; ) {
		helix::Observe observe;
		auto &&submit = helix::submitObserve(thread, &observe,
				sequence, helix::Dispatcher::global());
		co_await submit.async_wait();

		// Usually, we should terminate via the generation->inTermination check above.
		if(observe.error() == kHelErrThreadTerminated) {
			std::cout << "\e[31m" "posix: Thread terminated unexpectedly" "\e[39m" << std::endl;
			co_return;
		}

		HEL_CHECK(observe.error());
		sequence = observe.sequence();

		switch(unsigned(observe.observation())) {
		case kHelObserveSuperCall + 10: {
			uintptr_t gprs[kHelNumGprs];
			HEL_CHECK(helLoadRegisters(thread.getHandle(), kHelRegsGeneral, &gprs));
			size_t size = gprs[kHelRegArg0];

			// TODO: this is a waste of memory. Use some always-zero memory instead.
			HelHandle handle;
			HEL_CHECK(helAllocateMemory(size, 0, nullptr, &handle));

			void *address = co_await self->vmContext()->mapFile(0,
					helix::UniqueDescriptor{handle}, nullptr,
					0, size, true, kHelMapProtRead | kHelMapProtWrite);

			gprs[kHelRegError] = kHelErrNone;
			gprs[kHelRegOut0] = reinterpret_cast<uintptr_t>(address);
			HEL_CHECK(helStoreRegisters(thread.getHandle(), kHelRegsGeneral, &gprs));
			HEL_CHECK(helResume(thread.getHandle()));
			break;
		}
		case kHelObserveSuperCall + 11: {
			uintptr_t gprs[kHelNumGprs];
			HEL_CHECK(helLoadRegisters(thread.getHandle(), kHelRegsGeneral, &gprs));

			self->vmContext()->unmapFile(reinterpret_cast<void *>(gprs[kHelRegArg0]), gprs[kHelRegArg1]);

			gprs[kHelRegError] = kHelErrNone;
			gprs[kHelRegOut0] = 0;
			HEL_CHECK(helStoreRegisters(thread.getHandle(), kHelRegsGeneral, &gprs));
			HEL_CHECK(helResume(thread.getHandle()));
			break;
		}
		case kHelObserveSuperCall + 1: {
			struct ManagarmProcessData {
				HelHandle posixLane;
				void *threadPage;
				HelHandle *fileTable;
				void *clockTrackerPage;
			};

			ManagarmProcessData data = {
				self->clientPosixLane(),
				self->clientThreadPage(),
				static_cast<HelHandle *>(self->clientFileTable()),
				self->clientClkTrackerPage()
			};

			if(logRequests)
				std::cout << "posix: GET_PROCESS_DATA supercall" << std::endl;
			uintptr_t gprs[kHelNumGprs];
			HEL_CHECK(helLoadRegisters(thread.getHandle(), kHelRegsGeneral, &gprs));
			auto storeData = co_await helix_ng::writeMemory(thread, gprs[kHelRegArg0],
					sizeof(ManagarmProcessData), &data);
			HEL_CHECK(storeData.error());
			gprs[kHelRegError] = kHelErrNone;
			HEL_CHECK(helStoreRegisters(thread.getHandle(), kHelRegsGeneral, &gprs));
			HEL_CHECK(helResume(thread.getHandle()));
			break;
		}
		case kHelObserveSuperCall + 2: {
			if(logRequests)
				std::cout << "posix: fork supercall" << std::endl;
			auto child = Process::fork(self);

			// Copy registers from the current thread to the new one.
			auto new_thread = child->threadDescriptor().getHandle();
			uintptr_t pcrs[2], gprs[kHelNumGprs], thrs[2];
			HEL_CHECK(helLoadRegisters(thread.getHandle(), kHelRegsProgram, &pcrs));
			HEL_CHECK(helLoadRegisters(thread.getHandle(), kHelRegsGeneral, &gprs));
			HEL_CHECK(helLoadRegisters(thread.getHandle(), kHelRegsThread, &thrs));

			HEL_CHECK(helStoreRegisters(new_thread, kHelRegsProgram, &pcrs));
			HEL_CHECK(helStoreRegisters(new_thread, kHelRegsThread, &thrs));

			// Setup post supercall registers in both threads and finally resume the threads.
			gprs[kHelRegError] = kHelErrNone;
			gprs[kHelRegOut0] = child->pid();
			HEL_CHECK(helStoreRegisters(thread.getHandle(), kHelRegsGeneral, &gprs));

			gprs[kHelRegOut0] = 0;
			HEL_CHECK(helStoreRegisters(new_thread, kHelRegsGeneral, &gprs));

			HEL_CHECK(helResume(thread.getHandle()));
			HEL_CHECK(helResume(new_thread));
			break;
		}
		case kHelObserveSuperCall + 9: {
			if(logRequests)
				std::cout << "posix: clone supercall" << std::endl;
			uintptr_t gprs[kHelNumGprs];
			HEL_CHECK(helLoadRegisters(thread.getHandle(), kHelRegsGeneral, &gprs));

			void *ip = reinterpret_cast<void *>(gprs[kHelRegArg0]);
			void *sp = reinterpret_cast<void *>(gprs[kHelRegArg1]);

			auto child = Process::clone(self, ip, sp);

			auto new_thread = child->threadDescriptor().getHandle();

			gprs[kHelRegError] = kHelErrNone;
			gprs[kHelRegOut0] = child->pid();
			HEL_CHECK(helStoreRegisters(thread.getHandle(), kHelRegsGeneral, &gprs));

			HEL_CHECK(helResume(thread.getHandle()));
			HEL_CHECK(helResume(new_thread));
			break;
		}
		case kHelObserveSuperCall + 3: {
			if(logRequests)
				std::cout << "posix: execve supercall" << std::endl;
			uintptr_t gprs[kHelNumGprs];
			HEL_CHECK(helLoadRegisters(thread.getHandle(), kHelRegsGeneral, &gprs));

			std::string path;
			path.resize(gprs[kHelRegArg1]);
			auto loadPath = co_await helix_ng::readMemory(self->vmContext()->getSpace(),
					gprs[kHelRegArg0], gprs[kHelRegArg1], path.data());
			HEL_CHECK(loadPath.error());

			std::string args_area;
			args_area.resize(gprs[kHelRegArg3]);
			auto loadArgs = co_await helix_ng::readMemory(self->vmContext()->getSpace(),
					gprs[kHelRegArg2], gprs[kHelRegArg3], args_area.data());
			HEL_CHECK(loadArgs.error());

			std::string env_area;
			env_area.resize(gprs[kHelRegArg5]);
			auto loadEnv = co_await helix_ng::readMemory(self->vmContext()->getSpace(),
					gprs[kHelRegArg4], gprs[kHelRegArg5], env_area.data());
			HEL_CHECK(loadEnv.error());

			if(logRequests || logPaths)
				std::cout << "posix: execve path: " << path << std::endl;

			// Parse both the arguments and the environment areas.
			size_t k;

			std::vector<std::string> args;
			k = 0;
			while(k < args_area.size()) {
				auto d = args_area.find(char(0), k);
				assert(d != std::string::npos);
				args.push_back(args_area.substr(k, d - k));
//				std::cout << "arg: " << args.back() << std::endl;
				k = d + 1;
			}

			std::vector<std::string> env;
			k = 0;
			while(k < env_area.size()) {
				auto d = env_area.find(char(0), k);
				assert(d != std::string::npos);
				env.push_back(env_area.substr(k, d - k));
//				std::cout << "env: " << env.back() << std::endl;
				k = d + 1;
			}

			auto error = co_await Process::exec(self,
					path, std::move(args), std::move(env));
			if(error == Error::noSuchFile) {
				gprs[kHelRegError] = kHelErrNone;
				gprs[kHelRegOut0] = ENOENT;
				HEL_CHECK(helStoreRegisters(thread.getHandle(), kHelRegsGeneral, &gprs));

				HEL_CHECK(helResume(thread.getHandle()));
			}else if(error == Error::badExecutable) {
				gprs[kHelRegError] = kHelErrNone;
				gprs[kHelRegOut0] = ENOEXEC;
				HEL_CHECK(helStoreRegisters(thread.getHandle(), kHelRegsGeneral, &gprs));

				HEL_CHECK(helResume(thread.getHandle()));
			}else
				assert(error == Error::success);
			break;
		}
		case kHelObserveSuperCall + 4: {
			if(logRequests)
				std::cout << "posix: EXIT supercall" << std::endl;

			uintptr_t gprs[kHelNumGprs];
			HEL_CHECK(helLoadRegisters(thread.getHandle(), kHelRegsGeneral, &gprs));
			auto code = gprs[kHelRegArg0];

			co_await self->terminate(TerminationByExit{static_cast<int>(code & 0xFF)});
			break;
		}
		case kHelObserveSuperCall + 7: {
			if(logRequests)
				std::cout << "posix: SIG_MASK supercall" << std::endl;

			uintptr_t gprs[kHelNumGprs];
			HEL_CHECK(helLoadRegisters(thread.getHandle(), kHelRegsGeneral, &gprs));
			auto mode = gprs[kHelRegArg0];
			auto mask = gprs[kHelRegArg1];

			uint64_t former = self->signalMask();
			switch(mode) {
			case SIG_SETMASK:
				self->setSignalMask(mask); break;
			case SIG_BLOCK:
				self->setSignalMask(former | mask); break;
			case SIG_UNBLOCK:
				self->setSignalMask(former & ~mask); break;
			default:
				assert(!mode);
			}

			gprs[kHelRegError] = 0;
			gprs[kHelRegOut0] = former;
			HEL_CHECK(helStoreRegisters(thread.getHandle(), kHelRegsGeneral, &gprs));
			HEL_CHECK(helResume(thread.getHandle()));
			break;
		}
		case kHelObserveSuperCall + 8: {
			if(logRequests || logSignals)
				std::cout << "posix: SIG_RAISE supercall" << std::endl;

			uintptr_t gprs[kHelNumGprs];
			HEL_CHECK(helLoadRegisters(thread.getHandle(), kHelRegsGeneral, &gprs));

			gprs[kHelRegError] = 0;
			HEL_CHECK(helStoreRegisters(thread.getHandle(), kHelRegsGeneral, &gprs));

			if(!self->checkSignalRaise())
				std::cout << "\e[33m" "posix: Ignoring global signal flag "
						"in SIG_RAISE supercall" "\e[39m" << std::endl;
			auto active = co_await self->signalContext()->fetchSignal(~self->signalMask(), true);
			if(active)
				co_await self->signalContext()->raiseContext(active, self.get(), killed);
			if(!killed)
				HEL_CHECK(helResume(thread.getHandle()));
			break;
		}
		case kHelObserveSuperCall + 6: {
			if(logRequests || logSignals)
				std::cout << "posix: SIG_RESTORE supercall" << std::endl;

			co_await self->signalContext()->restoreContext(thread);
			HEL_CHECK(helResume(thread.getHandle()));
			break;
		}
		case kHelObserveSuperCall + 5: {
			if(logRequests || logSignals)
				std::cout << "posix: SIG_KILL supercall" << std::endl;

			uintptr_t gprs[kHelNumGprs];
			HEL_CHECK(helLoadRegisters(thread.getHandle(), kHelRegsGeneral, &gprs));
			auto pid = gprs[kHelRegArg0];
			auto sn = gprs[kHelRegArg1];

			std::shared_ptr<Process> target;
			if(!pid) {
				std::cout << "\e[31mposix: SIG_KILL(0) should target "
						"the whole process group\e[39m" << std::endl;
				if(logSignals)
					std::cout << "posix: SIG_KILL on PID " << self->pid() << std::endl;
				target = self;
			}else{
				if(logSignals)
					std::cout << "posix: SIG_KILL on PID " << pid << std::endl;
				target = Process::findProcess(pid);
				assert(target);
			}

			// Clear the error code.
			// TODO: This should only happen is raising succeeds. Move it somewhere else?
			gprs[kHelRegError] = 0;
			HEL_CHECK(helStoreRegisters(thread.getHandle(), kHelRegsGeneral, &gprs));

			UserSignal info;
			info.pid = self->pid();
			info.uid = 0;
			target->signalContext()->issueSignal(sn, info);

			// If the process signalled itself, we should process the signal before resuming.
			if(self->checkOrRequestSignalRaise()) {
				auto active = co_await self->signalContext()->fetchSignal(
						~self->signalMask(), true);
				if(active)
					co_await self->signalContext()->raiseContext(active, self.get(), killed);
			}
			if(!killed)
				HEL_CHECK(helResume(thread.getHandle()));
			break;
		}
		case kHelObserveInterrupt: {
			//printf("posix: Process %s was interrupted\n", self->path().c_str());
			if(self->checkOrRequestSignalRaise()) {
				auto active = co_await self->signalContext()->fetchSignal(
						~self->signalMask(), true);
				if(active)
					co_await self->signalContext()->raiseContext(active, self.get(), killed);
			}
			if(!killed)
				HEL_CHECK(helResume(thread.getHandle()));
			break;
		}
		case kHelObservePanic: {
			printf("\e[35mposix: User space panic in process %s\n", self->path().c_str());
			dumpRegisters(self);
			printf("\e[39m");
			fflush(stdout);

			if(debugFaults) {
				launchGdbServer(self.get());
				co_await async::suspend_indefinitely({});
			}

			auto item = new SignalItem;
			item->signalNumber = SIGABRT;
			if(!self->checkSignalRaise())
				std::cout << "\e[33m" "posix: Ignoring global signal flag "
						"during synchronous user space panic" "\e[39m" << std::endl;
			co_await self->signalContext()->raiseContext(item, self.get(), killed);
			if(!killed)
				HEL_CHECK(helResume(thread.getHandle()));
			break;
		}
		case kHelObserveBreakpoint: {
			printf("\e[35mposix: Breakpoint in process %s\n", self->path().c_str());
			dumpRegisters(self);
			printf("\e[39m");
			fflush(stdout);

			if(debugFaults) {
				launchGdbServer(self.get());
				co_await async::suspend_indefinitely({});
			}
			break;
		}
		case kHelObservePageFault: {
			printf("\e[31mposix: Page fault in process %s\n", self->path().c_str());
			dumpRegisters(self);
			printf("\e[39m");
			fflush(stdout);

			if(debugFaults) {
				launchGdbServer(self.get());
				co_await async::suspend_indefinitely({});
			}

			auto item = new SignalItem;
			item->signalNumber = SIGSEGV;
			if(!self->checkSignalRaise())
				std::cout << "\e[33m" "posix: Ignoring global signal flag "
						"during synchronous SIGSEGV" "\e[39m" << std::endl;
			co_await self->signalContext()->raiseContext(item, self.get(), killed);
			if(!killed)
				HEL_CHECK(helResume(thread.getHandle()));
			break;
		}
		case kHelObserveGeneralFault: {
			printf("\e[31mposix: General fault in process %s\n", self->path().c_str());
			dumpRegisters(self);
			printf("\e[39m");
			fflush(stdout);

			if(debugFaults) {
				launchGdbServer(self.get());
				co_await async::suspend_indefinitely({});
			}

			auto item = new SignalItem;
			item->signalNumber = SIGSEGV;
			if(!self->checkSignalRaise())
				std::cout << "\e[33m" "posix: Ignoring global signal flag "
						"during synchronous SIGSEGV" "\e[39m" << std::endl;
			co_await self->signalContext()->raiseContext(item, self.get(), killed);
			if(!killed)
				HEL_CHECK(helResume(thread.getHandle()));
			break;
		}
		case kHelObserveIllegalInstruction: {
			printf("\e[31mposix: Illegal instruction in process %s\n", self->path().c_str());
			dumpRegisters(self);
			printf("\e[39m");
			fflush(stdout);

			if(debugFaults) {
				launchGdbServer(self.get());
				co_await async::suspend_indefinitely({});
			}

			auto item = new SignalItem;
			item->signalNumber = SIGILL;
			if(!self->checkSignalRaise())
				std::cout << "\e[33m" "posix: Ignoring global signal flag "
						"during synchronous SIGILL" "\e[39m" << std::endl;
			co_await self->signalContext()->raiseContext(item, self.get(), killed);
			if(killed)
				HEL_CHECK(helResume(thread.getHandle()));
			break;
		}
		default: {
			printf("\e[31mposix: Unexpected observation in process %s\n", self->path().c_str());
			dumpRegisters(self);
			printf("\e[39m");
			fflush(stdout);

			auto item = new SignalItem;
			item->signalNumber = SIGILL;
			if(!self->checkSignalRaise())
				std::cout << "\e[33m" "posix: Ignoring global signal flag "
						"during synchronous SIGILL" "\e[39m" << std::endl;
			co_await self->signalContext()->raiseContext(item, self.get(), killed);
			if(!killed)
				HEL_CHECK(helResume(thread.getHandle()));
		}}
	}
}

async::result<void> serveSignals(std::shared_ptr<Process> self,
		std::shared_ptr<Generation> generation) {
	auto thread = self->threadDescriptor();
	async::cancellation_token cancellation = generation->cancelServe;

	uint64_t sequence = 1;
	while(true) {
		if(cancellation.is_cancellation_requested())
			break;
		//std::cout << "Waiting for raise in " << self->pid() << std::endl;
		auto result = co_await self->signalContext()->pollSignal(sequence,
				UINT64_C(-1), cancellation);
		sequence = std::get<0>(result);
		//std::cout << "Calling helInterruptThread on " << self->pid() << std::endl;
		HEL_CHECK(helInterruptThread(thread.getHandle()));
	}

	if(logCleanup)
		std::cout << "\e[33mposix: Exiting serveSignals()\e[39m" << std::endl;
	generation->signalsDone.raise();
}

async::result<void> serveRequests(std::shared_ptr<Process> self,
		std::shared_ptr<Generation> generation) {
	async::cancellation_token cancellation = generation->cancelServe;

	async::cancellation_callback cancel_callback{cancellation, [&] {
		HEL_CHECK(helShutdownLane(self->posixLane().getHandle()));
	}};

	while(true) {
		auto [accept, recv_head] = co_await helix_ng::exchangeMsgs(
				self->posixLane(),
				helix_ng::accept(
					helix_ng::recvInline()
				)
			);

		if(accept.error() == kHelErrLaneShutdown)
			break;
		HEL_CHECK(accept.error());

		if(recv_head.error() == kHelErrBufferTooSmall) {
			std::cout << "posix: Rejecting request due to RecvInline overflow" << std::endl;
			continue;
		}
		HEL_CHECK(recv_head.error());

		auto conversation = accept.descriptor();

		auto sendErrorResponse = [&conversation]<typename Message = managarm::posix::SvrResponse>(managarm::posix::Errors err) -> async::result<void> {
			Message resp;
			resp.set_error(err);

			auto [send_resp] = co_await helix_ng::exchangeMsgs(
					conversation,
					helix_ng::sendBragiHeadOnly(resp, frg::stl_allocator{})
				);

			HEL_CHECK(send_resp.error());
		};

		auto preamble = bragi::read_preamble(recv_head);
		assert(!preamble.error());

		managarm::posix::CntRequest req;
		if (preamble.id() == managarm::posix::CntRequest::message_id) {
			auto o = bragi::parse_head_only<managarm::posix::CntRequest>(recv_head);
			if (!o) {
				std::cout << "posix: Rejecting request due to decoding failure" << std::endl;
				break;
			}

			req = *o;
		}

		if(preamble.id() == bragi::message_id<managarm::posix::GetTidRequest>) {
			auto req = bragi::parse_head_only<managarm::posix::GetTidRequest>(recv_head);
			if (!req) {
				std::cout << "posix: Rejecting request due to decoding failure" << std::endl;
				break;
			}
			if(logRequests)
				std::cout << "posix: GET_TID" << std::endl;

			managarm::posix::SvrResponse resp;
			resp.set_error(managarm::posix::Errors::SUCCESS);
			resp.set_pid(self->tid());

			auto [sendResp] = co_await helix_ng::exchangeMsgs(
				conversation,
				helix_ng::sendBragiHeadOnly(resp, frg::stl_allocator{})
			);
			HEL_CHECK(sendResp.error());
		}else if(req.request_type() == managarm::posix::CntReqType::GET_PID) {
			if(logRequests)
				std::cout << "posix: GET_PID" << std::endl;

			helix::SendBuffer send_resp;

			managarm::posix::SvrResponse resp;
			resp.set_error(managarm::posix::Errors::SUCCESS);
			resp.set_pid(self->pid());

			auto ser = resp.SerializeAsString();
			auto &&transmit = helix::submitAsync(conversation, helix::Dispatcher::global(),
					helix::action(&send_resp, ser.data(), ser.size()));
			co_await transmit.async_wait();
			HEL_CHECK(send_resp.error());
		}else if(preamble.id() == managarm::posix::GetPpidRequest::message_id) {
			auto req = bragi::parse_head_only<managarm::posix::GetPpidRequest>(recv_head);

			if (!req) {
				std::cout << "posix: Rejecting request due to decoding failure" << std::endl;
				break;
			}

			if(logRequests)
				std::cout << "posix: GET_PPID" << std::endl;

			managarm::posix::SvrResponse resp;
			resp.set_error(managarm::posix::Errors::SUCCESS);
			resp.set_pid(self->getParent()->pid());

			auto [send_resp] = co_await helix_ng::exchangeMsgs(
					conversation,
					helix_ng::sendBragiHeadOnly(resp, frg::stl_allocator{})
				);

			HEL_CHECK(send_resp.error());
		}else if(preamble.id() == managarm::posix::GetUidRequest::message_id) {
			auto req = bragi::parse_head_only<managarm::posix::GetUidRequest>(recv_head);

			if (!req) {
				std::cout << "posix: Rejecting request due to decoding failure" << std::endl;
				break;
			}

			if(logRequests)
				std::cout << "posix: GET_UID" << std::endl;

			managarm::posix::SvrResponse resp;
			resp.set_error(managarm::posix::Errors::SUCCESS);
			resp.set_uid(self->uid());

			auto [send_resp] = co_await helix_ng::exchangeMsgs(
					conversation,
					helix_ng::sendBragiHeadOnly(resp, frg::stl_allocator{})
				);

			HEL_CHECK(send_resp.error());
		}else if(preamble.id() == managarm::posix::SetUidRequest::message_id) {
			auto req = bragi::parse_head_only<managarm::posix::SetUidRequest>(recv_head);

			if (!req) {
				std::cout << "posix: Rejecting request due to decoding failure" << std::endl;
				break;
			}

			if(logRequests)
				std::cout << "posix: SET_UID" << std::endl;

			Error err = self->setUid(req->uid());
			switch(err) {
			case Error::accessDenied: {
				co_await sendErrorResponse(managarm::posix::Errors::ACCESS_DENIED);
				break;
			} 
			case Error::illegalArguments: {
				co_await sendErrorResponse(managarm::posix::Errors::ILLEGAL_ARGUMENTS);
				break;
			}
			default:
				co_await sendErrorResponse(managarm::posix::Errors::SUCCESS);
			}
		}else if(preamble.id() == managarm::posix::GetEuidRequest::message_id) {
			auto req = bragi::parse_head_only<managarm::posix::GetEuidRequest>(recv_head);

			if (!req) {
				std::cout << "posix: Rejecting request due to decoding failure" << std::endl;
				break;
			}

			if(logRequests)
				std::cout << "posix: GET_EUID" << std::endl;

			managarm::posix::SvrResponse resp;
			resp.set_error(managarm::posix::Errors::SUCCESS);
			resp.set_uid(self->euid());

			auto [send_resp] = co_await helix_ng::exchangeMsgs(
					conversation,
					helix_ng::sendBragiHeadOnly(resp, frg::stl_allocator{})
				);

			HEL_CHECK(send_resp.error());
		}else if(preamble.id() == managarm::posix::SetEuidRequest::message_id) {
			auto req = bragi::parse_head_only<managarm::posix::SetEuidRequest>(recv_head);

			if (!req) {
				std::cout << "posix: Rejecting request due to decoding failure" << std::endl;
				break;
			}

			if(logRequests)
				std::cout << "posix: SET_EUID" << std::endl;

			Error err = self->setEuid(req->uid());
			switch(err) {
			case Error::accessDenied:
				co_await sendErrorResponse(managarm::posix::Errors::ACCESS_DENIED);
				break;
			case Error::illegalArguments:
				co_await sendErrorResponse(managarm::posix::Errors::ILLEGAL_ARGUMENTS);
				break;
			default:
				co_await sendErrorResponse(managarm::posix::Errors::SUCCESS);
			}
		}else if(preamble.id() == managarm::posix::GetGidRequest::message_id) {
			auto req = bragi::parse_head_only<managarm::posix::GetGidRequest>(recv_head);

			if (!req) {
				std::cout << "posix: Rejecting request due to decoding failure" << std::endl;
				break;
			}

			if(logRequests)
				std::cout << "posix: GET_GID" << std::endl;

			managarm::posix::SvrResponse resp;
			resp.set_error(managarm::posix::Errors::SUCCESS);
			resp.set_uid(self->gid());

			auto [send_resp] = co_await helix_ng::exchangeMsgs(
					conversation,
					helix_ng::sendBragiHeadOnly(resp, frg::stl_allocator{})
				);

			HEL_CHECK(send_resp.error());
		}else if(preamble.id() == managarm::posix::GetEgidRequest::message_id) {
			auto req = bragi::parse_head_only<managarm::posix::GetEgidRequest>(recv_head);

			if (!req) {
				std::cout << "posix: Rejecting request due to decoding failure" << std::endl;
				break;
			}

			if(logRequests)
				std::cout << "posix: GET_EGID" << std::endl;

			managarm::posix::SvrResponse resp;
			resp.set_error(managarm::posix::Errors::SUCCESS);
			resp.set_uid(self->egid());

			auto [send_resp] = co_await helix_ng::exchangeMsgs(
					conversation,
					helix_ng::sendBragiHeadOnly(resp, frg::stl_allocator{})
				);

			HEL_CHECK(send_resp.error());
		}else if(preamble.id() == managarm::posix::SetGidRequest::message_id) {
			auto req = bragi::parse_head_only<managarm::posix::SetGidRequest>(recv_head);

			if (!req) {
				std::cout << "posix: Rejecting request due to decoding failure" << std::endl;
				break;
			}

			if(logRequests)
				std::cout << "posix: SET_GID" << std::endl;

			Error err = self->setGid(req->uid());
			switch(err) {
			case Error::accessDenied: {
				co_await sendErrorResponse(managarm::posix::Errors::ACCESS_DENIED);
				break;
			} 
			case Error::illegalArguments: {
				co_await sendErrorResponse(managarm::posix::Errors::ILLEGAL_ARGUMENTS);
				break;
			}
			default: {
				co_await sendErrorResponse(managarm::posix::Errors::SUCCESS);
			}}
		}else if(preamble.id() == managarm::posix::SetEgidRequest::message_id) {
			auto req = bragi::parse_head_only<managarm::posix::SetEgidRequest>(recv_head);

			if (!req) {
				std::cout << "posix: Rejecting request due to decoding failure" << std::endl;
				break;
			}

			if(logRequests)
				std::cout << "posix: SET_EGID" << std::endl;

			Error err = self->setEgid(req->uid());
			switch(err) {
			case Error::accessDenied: {
				co_await sendErrorResponse(managarm::posix::Errors::ACCESS_DENIED);
				break;
			} 
			case Error::illegalArguments: {
				co_await sendErrorResponse(managarm::posix::Errors::ILLEGAL_ARGUMENTS);
				break;
			}
			default: {
				co_await sendErrorResponse(managarm::posix::Errors::SUCCESS);
			}}
		}else if(req.request_type() == managarm::posix::CntReqType::WAIT) {
			if(logRequests)
				std::cout << "posix: WAIT" << std::endl;

			if(req.flags() & ~(WNOHANG | WUNTRACED | WCONTINUED)) {
				std::cout << "posix: WAIT invalid flags: " << req.flags() << std::endl;
				co_await sendErrorResponse(managarm::posix::Errors::ILLEGAL_ARGUMENTS);
				continue;
			}

			if(req.flags() & WUNTRACED)
				std::cout << "\e[31mposix: WAIT flag WUNTRACED is silently ignored\e[39m" << std::endl;

			if(req.flags() & WCONTINUED)
				std::cout << "\e[31mposix: WAIT flag WCONTINUED is silently ignored\e[39m" << std::endl;

			TerminationState state;
			auto pid = co_await self->wait(req.pid(), req.flags() & WNOHANG, &state);

			helix::SendBuffer send_resp;

			managarm::posix::SvrResponse resp;
			resp.set_error(managarm::posix::Errors::SUCCESS);
			resp.set_pid(pid);

			uint32_t mode = 0;
			if(auto byExit = std::get_if<TerminationByExit>(&state); byExit) {
				mode |= 0x200 | byExit->code; // 0x200 = normal exit().
			}else if(auto bySignal = std::get_if<TerminationBySignal>(&state); bySignal) {
				mode |= 0x400 | (bySignal->signo << 24); // 0x400 = killed by signal.
			}else{
				assert(std::holds_alternative<std::monostate>(state));
			}
			resp.set_mode(mode);

			auto ser = resp.SerializeAsString();
			auto &&transmit = helix::submitAsync(conversation, helix::Dispatcher::global(),
					helix::action(&send_resp, ser.data(), ser.size()));
			co_await transmit.async_wait();
			HEL_CHECK(send_resp.error());
		}else if(req.request_type() == managarm::posix::CntReqType::GET_RESOURCE_USAGE) {
			if(logRequests)
				std::cout << "posix: GET_RESOURCE_USAGE" << std::endl;

			HelThreadStats stats;
			HEL_CHECK(helQueryThreadStats(self->threadDescriptor().getHandle(), &stats));

			uint64_t user_time;
			if(req.mode() == RUSAGE_SELF) {
				user_time = stats.userTime;
			}else if(req.mode() == RUSAGE_CHILDREN) {
				user_time = self->accumulatedUsage().userTime;
			}else{
				std::cout << "\e[31mposix: GET_RESOURCE_USAGE mode is not supported\e[39m"
						<< std::endl;
				// TODO: Return an error response.
			}

			helix::SendBuffer send_resp;

			managarm::posix::SvrResponse resp;
			resp.set_error(managarm::posix::Errors::SUCCESS);
			resp.set_ru_user_time(stats.userTime);

			auto ser = resp.SerializeAsString();
			auto &&transmit = helix::submitAsync(conversation, helix::Dispatcher::global(),
					helix::action(&send_resp, ser.data(), ser.size()));
			co_await transmit.async_wait();
			HEL_CHECK(send_resp.error());
		}else if(preamble.id() == bragi::message_id<managarm::posix::VmMapRequest>) {
			auto req = bragi::parse_head_only<managarm::posix::VmMapRequest>(recv_head);
			if (!req) {
				std::cout << "posix: Rejecting request due to decoding failure" << std::endl;
				break;
			}
			if(logRequests)
				std::cout << "posix: VM_MAP size: " << (void *)(size_t)req->size() << std::endl;

			// TODO: Validate req->flags().

			if(req->mode() & ~(PROT_READ | PROT_WRITE | PROT_EXEC)) {
				co_await sendErrorResponse(managarm::posix::Errors::ILLEGAL_ARGUMENTS);
				continue;
			}

			uint32_t nativeFlags = 0;

			if(req->mode() & PROT_READ)
				nativeFlags |= kHelMapProtRead;
			if(req->mode() & PROT_WRITE)
				nativeFlags |= kHelMapProtWrite;
			if(req->mode() & PROT_EXEC)
				nativeFlags |= kHelMapProtExecute;

			bool copyOnWrite;
			if((req->flags() & (MAP_PRIVATE | MAP_SHARED)) == MAP_PRIVATE) {
				copyOnWrite = true;
			}else if((req->flags() & (MAP_PRIVATE | MAP_SHARED)) == MAP_SHARED) {
				copyOnWrite = false;
			}else{
				throw std::runtime_error("posix: Handle illegal flags in VM_MAP");
			}

			uintptr_t hint = 0;
			if(req->flags() & MAP_FIXED)
				hint = req->address_hint();

			void *address;
			if(req->flags() & MAP_ANONYMOUS) {
				assert(req->fd() == -1);
				assert(!req->rel_offset());

				// TODO: this is a waste of memory. Use some always-zero memory instead.
				HelHandle handle;
				HEL_CHECK(helAllocateMemory(req->size(), 0, nullptr, &handle));

				address = co_await self->vmContext()->mapFile(hint,
						helix::UniqueDescriptor{handle}, nullptr,
						0, req->size(), copyOnWrite, nativeFlags);
			}else{
				auto file = self->fileContext()->getFile(req->fd());
				assert(file && "Illegal FD for VM_MAP");
				auto memory = co_await file->accessMemory();
				address = co_await self->vmContext()->mapFile(hint,
						std::move(memory), std::move(file),
						req->rel_offset(), req->size(), copyOnWrite, nativeFlags);
			}

			managarm::posix::SvrResponse resp;
			resp.set_error(managarm::posix::Errors::SUCCESS);
			resp.set_offset(reinterpret_cast<uintptr_t>(address));

			auto [sendResp] = co_await helix_ng::exchangeMsgs(
				conversation,
				helix_ng::sendBragiHeadOnly(resp, frg::stl_allocator{})
			);
			HEL_CHECK(sendResp.error());
		}else if(req.request_type() == managarm::posix::CntReqType::VM_REMAP) {
			if(logRequests)
				std::cout << "posix: VM_REMAP" << std::endl;

			helix::SendBuffer send_resp;

			auto address = co_await self->vmContext()->remapFile(
					reinterpret_cast<void *>(req.address()), req.size(), req.new_size());

			managarm::posix::SvrResponse resp;
			resp.set_error(managarm::posix::Errors::SUCCESS);
			resp.set_offset(reinterpret_cast<uintptr_t>(address));

			auto ser = resp.SerializeAsString();
			auto &&transmit = helix::submitAsync(conversation, helix::Dispatcher::global(),
					helix::action(&send_resp, ser.data(), ser.size()));
			co_await transmit.async_wait();
			HEL_CHECK(send_resp.error());
		}else if(req.request_type() == managarm::posix::CntReqType::VM_PROTECT) {
			if(logRequests)
				std::cout << "posix: VM_PROTECT" << std::endl;
			helix::SendBuffer send_resp;
			managarm::posix::SvrResponse resp;

			if(req.mode() & ~(PROT_READ | PROT_WRITE | PROT_EXEC)) {
				resp.set_error(managarm::posix::Errors::ILLEGAL_ARGUMENTS);
				auto ser = resp.SerializeAsString();
				auto &&transmit = helix::submitAsync(conversation, helix::Dispatcher::global(),
						helix::action(&send_resp, ser.data(), ser.size()));
				co_await transmit.async_wait();
				HEL_CHECK(send_resp.error());
				continue;
			}

			uint32_t native_flags = 0;
			if(req.mode() & PROT_READ)
				native_flags |= kHelMapProtRead;
			if(req.mode() & PROT_WRITE)
				native_flags |= kHelMapProtWrite;
			if(req.mode() & PROT_EXEC)
				native_flags |= kHelMapProtExecute;

			co_await self->vmContext()->protectFile(
					reinterpret_cast<void *>(req.address()), req.size(), native_flags);

			resp.set_error(managarm::posix::Errors::SUCCESS);
			auto ser = resp.SerializeAsString();
			auto &&transmit = helix::submitAsync(conversation, helix::Dispatcher::global(),
					helix::action(&send_resp, ser.data(), ser.size()));
			co_await transmit.async_wait();
			HEL_CHECK(send_resp.error());
		}else if(req.request_type() == managarm::posix::CntReqType::VM_UNMAP) {
			if(logRequests)
				std::cout << "posix: VM_UNMAP address: " << (void *)req.address()
						<< ", size: " << (void *)(size_t)req.size() << std::endl;

			helix::SendBuffer send_resp;

			self->vmContext()->unmapFile(reinterpret_cast<void *>(req.address()), req.size());

			managarm::posix::SvrResponse resp;
			resp.set_error(managarm::posix::Errors::SUCCESS);

			auto ser = resp.SerializeAsString();
			auto &&transmit = helix::submitAsync(conversation, helix::Dispatcher::global(),
					helix::action(&send_resp, ser.data(), ser.size()));
			co_await transmit.async_wait();
			HEL_CHECK(send_resp.error());
		}else if(preamble.id() == managarm::posix::MountRequest::message_id) {
			std::vector<std::byte> tail(preamble.tail_size());
			auto [recv_tail] = co_await helix_ng::exchangeMsgs(
					conversation,
					helix_ng::recvBuffer(tail.data(), tail.size())
				);
			HEL_CHECK(recv_tail.error());

			auto req = bragi::parse_head_tail<managarm::posix::MountRequest>(recv_head, tail);

			if (!req) {
				std::cout << "posix: Rejecting request due to decoding failure" << std::endl;
				break;
			}

			if(logRequests)
				std::cout << "posix: MOUNT " << req->fs_type() << " on " << req->path()
						<< " to " << req->target_path() << std::endl;

			auto resolveResult = co_await resolve(self->fsContext()->getRoot(),
					self->fsContext()->getWorkingDirectory(), req->target_path());
			if(!resolveResult) {
				if(resolveResult.error() == protocols::fs::Error::illegalOperationTarget) {
					co_await sendErrorResponse(managarm::posix::Errors::ILLEGAL_OPERATION_TARGET);
					continue;
				} else if(resolveResult.error() == protocols::fs::Error::fileNotFound) {
					co_await sendErrorResponse(managarm::posix::Errors::FILE_NOT_FOUND);
					continue;
				} else if(resolveResult.error() == protocols::fs::Error::notDirectory) {
					co_await sendErrorResponse(managarm::posix::Errors::NOT_A_DIRECTORY);
					continue;
				} else {
					std::cout << "posix: Unexpected failure from resolve()" << std::endl;
					co_return;
				}
			}
			auto target = resolveResult.value();

			if(req->fs_type() == "procfs") {
				co_await target.first->mount(target.second, getProcfs());
			}else if(req->fs_type() == "sysfs") {
				co_await target.first->mount(target.second, getSysfs());
			}else if(req->fs_type() == "devtmpfs") {
				co_await target.first->mount(target.second, getDevtmpfs());
			}else if(req->fs_type() == "tmpfs") {
				co_await target.first->mount(target.second, tmp_fs::createRoot());
			}else if(req->fs_type() == "devpts") {
				co_await target.first->mount(target.second, pts::getFsRoot());
			}else{
				assert(req->fs_type() == "ext2");
				auto sourceResult = co_await resolve(self->fsContext()->getRoot(),
						self->fsContext()->getWorkingDirectory(), req->path());
				if(!sourceResult) {
					if(sourceResult.error() == protocols::fs::Error::illegalOperationTarget) {
						co_await sendErrorResponse(managarm::posix::Errors::ILLEGAL_OPERATION_TARGET);
						continue;
					} else if(sourceResult.error() == protocols::fs::Error::fileNotFound) {
						co_await sendErrorResponse(managarm::posix::Errors::FILE_NOT_FOUND);
						continue;
					} else if(sourceResult.error() == protocols::fs::Error::notDirectory) {
						co_await sendErrorResponse(managarm::posix::Errors::NOT_A_DIRECTORY);
						continue;
					} else {
						std::cout << "posix: Unexpected failure from resolve()" << std::endl;
						co_return;
					}
				}
				auto source = sourceResult.value();
				assert(source.second);
				assert(source.second->getTarget()->getType() == VfsType::blockDevice);
				auto device = blockRegistry.get(source.second->getTarget()->readDevice());
				auto link = co_await device->mount();
				co_await target.first->mount(target.second, std::move(link));
			}

			if(logRequests)
				std::cout << "posix:     MOUNT succeeds" << std::endl;

			managarm::posix::SvrResponse resp;
			resp.set_error(managarm::posix::Errors::SUCCESS);

			auto [send_resp] = co_await helix_ng::exchangeMsgs(
						conversation,
						helix_ng::sendBragiHeadOnly(resp, frg::stl_allocator{})
					);

			HEL_CHECK(send_resp.error());
		}else if(req.request_type() == managarm::posix::CntReqType::CHROOT) {
			if(logRequests)
				std::cout << "posix: CHROOT" << std::endl;

			helix::SendBuffer send_resp;

			auto pathResult = co_await resolve(self->fsContext()->getRoot(),
					self->fsContext()->getWorkingDirectory(), req.path());
			if(!pathResult) {
				if(pathResult.error() == protocols::fs::Error::illegalOperationTarget) {
					co_await sendErrorResponse(managarm::posix::Errors::ILLEGAL_OPERATION_TARGET);
					continue;
				} else if(pathResult.error() == protocols::fs::Error::fileNotFound) {
					co_await sendErrorResponse(managarm::posix::Errors::FILE_NOT_FOUND);
					continue;
				} else if(pathResult.error() == protocols::fs::Error::notDirectory) {
					co_await sendErrorResponse(managarm::posix::Errors::NOT_A_DIRECTORY);
					continue;
				} else {
					std::cout << "posix: Unexpected failure from resolve()" << std::endl;
					co_return;
				}
			}
			auto path = pathResult.value();
			self->fsContext()->changeRoot(path);

			managarm::posix::SvrResponse resp;
			resp.set_error(managarm::posix::Errors::SUCCESS);

			auto ser = resp.SerializeAsString();
			auto &&transmit = helix::submitAsync(conversation, helix::Dispatcher::global(),
					helix::action(&send_resp, ser.data(), ser.size()));
			co_await transmit.async_wait();
			HEL_CHECK(send_resp.error());
		}else if(req.request_type() == managarm::posix::CntReqType::CHDIR) {
			if(logRequests)
				std::cout << "posix: CHDIR" << std::endl;

			helix::SendBuffer send_resp;

			auto pathResult = co_await resolve(self->fsContext()->getRoot(),
					self->fsContext()->getWorkingDirectory(), req.path());
			if(!pathResult) {
				if(pathResult.error() == protocols::fs::Error::illegalOperationTarget) {
					co_await sendErrorResponse(managarm::posix::Errors::ILLEGAL_OPERATION_TARGET);
					continue;
				} else if(pathResult.error() == protocols::fs::Error::fileNotFound) {
					co_await sendErrorResponse(managarm::posix::Errors::FILE_NOT_FOUND);
					continue;
				} else if(pathResult.error() == protocols::fs::Error::notDirectory) {
					co_await sendErrorResponse(managarm::posix::Errors::NOT_A_DIRECTORY);
					continue;
				} else {
					std::cout << "posix: Unexpected failure from resolve()" << std::endl;
					co_return;
				}
			}
			auto path = pathResult.value();
			self->fsContext()->changeWorkingDirectory(path);

			managarm::posix::SvrResponse resp;
			resp.set_error(managarm::posix::Errors::SUCCESS);

			auto ser = resp.SerializeAsString();
			auto &&transmit = helix::submitAsync(conversation, helix::Dispatcher::global(),
					helix::action(&send_resp, ser.data(), ser.size()));
			co_await transmit.async_wait();
			HEL_CHECK(send_resp.error());
		}else if(req.request_type() == managarm::posix::CntReqType::FCHDIR) {
			if(logRequests)
				std::cout << "posix: CHDIR" << std::endl;

			managarm::posix::SvrResponse resp;
			helix::SendBuffer send_resp;

			auto file = self->fileContext()->getFile(req.fd());

			if(!file) {
				resp.set_error(managarm::posix::Errors::NO_SUCH_FD);

				auto ser = resp.SerializeAsString();
				auto &&transmit = helix::submitAsync(conversation, helix::Dispatcher::global(),
						helix::action(&send_resp, ser.data(), ser.size()));
				co_await transmit.async_wait();
				HEL_CHECK(send_resp.error());
				continue;
			}

			self->fsContext()->changeWorkingDirectory({file->associatedMount(),
					file->associatedLink()});

			resp.set_error(managarm::posix::Errors::SUCCESS);

			auto ser = resp.SerializeAsString();
			auto &&transmit = helix::submitAsync(conversation, helix::Dispatcher::global(),
					helix::action(&send_resp, ser.data(), ser.size()));
			co_await transmit.async_wait();
			HEL_CHECK(send_resp.error());
		}else if(req.request_type() == managarm::posix::CntReqType::ACCESSAT) {
			if(logRequests || logPaths)
				std::cout << "posix: ACCESSAT " << req.path() << std::endl;

			ViewPath relative_to;
			smarter::shared_ptr<File, FileHandle> file;

			if(req.flags()) {
				if(req.flags() & AT_SYMLINK_NOFOLLOW) {
					std::cout << "posix: ACCESSAT flag handling AT_SYMLINK_NOFOLLOW is unimplemented" << std::endl;
				} else if(req.flags() & AT_EACCESS) {
					std::cout << "posix: ACCESSAT flag handling AT_EACCESS is unimplemented" << std::endl;
				} else {
					std::cout << "posix: ACCESSAT unknown flag is unimplemented: " << req.flags() << std::endl;
					co_await sendErrorResponse(managarm::posix::Errors::ILLEGAL_ARGUMENTS);
					continue;
				}
			}

			if(req.fd() == AT_FDCWD) {
				relative_to = self->fsContext()->getWorkingDirectory();
			} else {
				file = self->fileContext()->getFile(req.fd());

				if(!file) {
					co_await sendErrorResponse(managarm::posix::Errors::BAD_FD);
					continue;
				}

				relative_to = {file->associatedMount(), file->associatedLink()};
			}

			auto pathResult = co_await resolve(self->fsContext()->getRoot(),
					relative_to, req.path());
			if(!pathResult) {
				if(pathResult.error() == protocols::fs::Error::illegalOperationTarget) {
					co_await sendErrorResponse(managarm::posix::Errors::ILLEGAL_OPERATION_TARGET);
					continue;
				} else if(pathResult.error() == protocols::fs::Error::fileNotFound) {
					co_await sendErrorResponse(managarm::posix::Errors::FILE_NOT_FOUND);
					continue;
				} else if(pathResult.error() == protocols::fs::Error::notDirectory) {
					co_await sendErrorResponse(managarm::posix::Errors::NOT_A_DIRECTORY);
					continue;
				} else {
					std::cout << "posix: Unexpected failure from resolve()" << std::endl;
					co_return;
				}
			}
			auto path = pathResult.value();

			managarm::posix::SvrResponse resp;
			resp.set_error(managarm::posix::Errors::SUCCESS);

			auto ser = resp.SerializeAsString();
			auto [send_resp] = co_await helix_ng::exchangeMsgs(conversation,
				helix_ng::sendBuffer(ser.data(), ser.size()));
			HEL_CHECK(send_resp.error());
		}else if(req.request_type() == managarm::posix::CntReqType::MKDIRAT) {
			if(logRequests || logPaths)
				std::cout << "posix: MKDIRAT " << req.path() << std::endl;

			helix::SendBuffer send_resp;
			managarm::posix::SvrResponse resp;

			ViewPath relative_to;
			smarter::shared_ptr<File, FileHandle> file;

			if (!req.path().size()) {
				resp.set_error(managarm::posix::Errors::ILLEGAL_ARGUMENTS);

				auto ser = resp.SerializeAsString();
				auto &&transmit = helix::submitAsync(conversation, helix::Dispatcher::global(),
						helix::action(&send_resp, ser.data(), ser.size()));
				co_await transmit.async_wait();
				HEL_CHECK(send_resp.error());
				continue;
			}

			if(req.fd() == AT_FDCWD) {
				relative_to = self->fsContext()->getWorkingDirectory();
			} else {
				file = self->fileContext()->getFile(req.fd());

				if (!file) {
					co_await sendErrorResponse(managarm::posix::Errors::BAD_FD);
					continue;
				}

				relative_to = {file->associatedMount(), file->associatedLink()};
			}

			PathResolver resolver;
			resolver.setup(self->fsContext()->getRoot(),
					relative_to, req.path());
			auto resolveResult = co_await resolver.resolve(resolvePrefix | resolveIgnoreEmptyTrail);
			if(!resolveResult) {
				if(resolveResult.error() == protocols::fs::Error::illegalOperationTarget) {
					co_await sendErrorResponse(managarm::posix::Errors::ILLEGAL_OPERATION_TARGET);
					continue;
				} else if(resolveResult.error() == protocols::fs::Error::fileNotFound) {
					co_await sendErrorResponse(managarm::posix::Errors::FILE_NOT_FOUND);
					continue;
				} else if(resolveResult.error() == protocols::fs::Error::notDirectory) {
					co_await sendErrorResponse(managarm::posix::Errors::NOT_A_DIRECTORY);
					continue;
				} else {
					std::cout << "posix: Unexpected failure from resolve()" << std::endl;
					co_return;
				}
			}

			if(!resolver.hasComponent()) {
				co_await sendErrorResponse(managarm::posix::Errors::ALREADY_EXISTS);
				continue;
			}

			auto parent = resolver.currentLink()->getTarget();
			auto existsResult = co_await parent->getLink(resolver.nextComponent());
			assert(existsResult);
			auto exists = existsResult.value();
			if(exists) {
				co_await sendErrorResponse(managarm::posix::Errors::ALREADY_EXISTS);
				continue;
			}

			auto result = co_await parent->mkdir(resolver.nextComponent());
			if(auto error = std::get_if<Error>(&result); error) {
				assert(*error == Error::illegalOperationTarget);

				resp.set_error(managarm::posix::Errors::ILLEGAL_ARGUMENTS);

				auto ser = resp.SerializeAsString();
				auto &&transmit = helix::submitAsync(conversation, helix::Dispatcher::global(),
						helix::action(&send_resp, ser.data(), ser.size()));
				co_await transmit.async_wait();
				HEL_CHECK(send_resp.error());
			}else{
				resp.set_error(managarm::posix::Errors::SUCCESS);

				auto ser = resp.SerializeAsString();
				auto &&transmit = helix::submitAsync(conversation, helix::Dispatcher::global(),
						helix::action(&send_resp, ser.data(), ser.size()));
				co_await transmit.async_wait();
				HEL_CHECK(send_resp.error());
			}
		}else if(preamble.id() == managarm::posix::MkfifoAtRequest::message_id) {
			std::vector<std::byte> tail(preamble.tail_size());
			auto [recv_tail] = co_await helix_ng::exchangeMsgs(
					conversation,
					helix_ng::recvBuffer(tail.data(), tail.size())
				);
			HEL_CHECK(recv_tail.error());

			auto req = bragi::parse_head_tail<managarm::posix::MkfifoAtRequest>(recv_head, tail);

			if (!req) {
				std::cout << "posix: Rejecting request due to decoding failure" << std::endl;
				break;
			}

			if(logRequests || logPaths)
				std::cout << "posix: MKFIFOAT " << req->fd() << " " << req->path() << std::endl;

			if (!req->path().size()) {
				co_await sendErrorResponse(managarm::posix::Errors::ILLEGAL_ARGUMENTS);
				continue;
			}

			ViewPath relative_to;
			smarter::shared_ptr<File, FileHandle> file;
			std::shared_ptr<FsLink> target_link;

			if (req->fd() == AT_FDCWD) {
				relative_to = self->fsContext()->getWorkingDirectory();
			} else {
				file = self->fileContext()->getFile(req->fd());

				if (!file) {
					co_await sendErrorResponse(managarm::posix::Errors::BAD_FD);
					continue;
				}

				relative_to = {file->associatedMount(), file->associatedLink()};
			}

			PathResolver resolver;
			resolver.setup(self->fsContext()->getRoot(),
					relative_to, req->path());
			auto resolveResult = co_await resolver.resolve(resolvePrefix);
			if(!resolveResult) {
				if(resolveResult.error() == protocols::fs::Error::illegalOperationTarget) {
					co_await sendErrorResponse(managarm::posix::Errors::ILLEGAL_OPERATION_TARGET);
					continue;
				} else if(resolveResult.error() == protocols::fs::Error::fileNotFound) {
					co_await sendErrorResponse(managarm::posix::Errors::FILE_NOT_FOUND);
					continue;
				} else if(resolveResult.error() == protocols::fs::Error::notDirectory) {
					co_await sendErrorResponse(managarm::posix::Errors::NOT_A_DIRECTORY);
					continue;
				} else {
					std::cout << "posix: Unexpected failure from resolve()" << std::endl;
					co_return;
				}
			}

			auto parent = resolver.currentLink()->getTarget();
			if(co_await parent->getLink(resolver.nextComponent())) {
				co_await sendErrorResponse(managarm::posix::Errors::ALREADY_EXISTS);
				continue;
			}

			auto result = co_await parent->mkfifo(resolver.nextComponent(), req->mode());
			if(!result) {
				std::cout << "posix: Unexpected failure from mkfifo()" << std::endl;
				co_return;
			}

			co_await sendErrorResponse(managarm::posix::Errors::SUCCESS);
		}else if(preamble.id() == managarm::posix::LinkAtRequest::message_id) {
			std::vector<std::byte> tail(preamble.tail_size());
			auto [recv_tail] = co_await helix_ng::exchangeMsgs(
					conversation,
					helix_ng::recvBuffer(tail.data(), tail.size())
				);
			HEL_CHECK(recv_tail.error());

			auto req = bragi::parse_head_tail<managarm::posix::LinkAtRequest>(recv_head, tail);

			if(logRequests)
				std::cout << "posix: LINKAT" << std::endl;

			if(req->flags() & ~(AT_EMPTY_PATH | AT_SYMLINK_FOLLOW)) {
				co_await sendErrorResponse(managarm::posix::Errors::ILLEGAL_ARGUMENTS);
				continue;
			}

			if(req->flags() & AT_EMPTY_PATH) {
				std::cout << "posix: AT_EMPTY_PATH is unimplemented for linkat" << std::endl;
			}

			if(req->flags() & AT_SYMLINK_FOLLOW) {
				std::cout << "posix: AT_SYMLINK_FOLLOW is unimplemented for linkat" << std::endl;
			}

			ViewPath relative_to;
			smarter::shared_ptr<File, FileHandle> file;

			if(req->fd() == AT_FDCWD) {
				relative_to = self->fsContext()->getWorkingDirectory();
			} else {
				file = self->fileContext()->getFile(req->fd());

				if(!file) {
					co_await sendErrorResponse(managarm::posix::Errors::BAD_FD);
					continue;
				}

				relative_to = {file->associatedMount(), file->associatedLink()};
			}

			PathResolver resolver;
			resolver.setup(self->fsContext()->getRoot(),
					relative_to, req->path());
			auto resolveResult = co_await resolver.resolve();
			if(!resolveResult) {
				if(resolveResult.error() == protocols::fs::Error::illegalOperationTarget) {
					co_await sendErrorResponse(managarm::posix::Errors::ILLEGAL_OPERATION_TARGET);
					continue;
				} else if(resolveResult.error() == protocols::fs::Error::fileNotFound) {
					co_await sendErrorResponse(managarm::posix::Errors::FILE_NOT_FOUND);
					continue;
				} else if(resolveResult.error() == protocols::fs::Error::notDirectory) {
					co_await sendErrorResponse(managarm::posix::Errors::NOT_A_DIRECTORY);
					continue;
				} else {
					std::cout << "posix: Unexpected failure from resolve()" << std::endl;
					co_return;
				}
			}

			if (req->newfd() == AT_FDCWD) {
				relative_to = self->fsContext()->getWorkingDirectory();
			} else {
				file = self->fileContext()->getFile(req->newfd());

				if(!file) {
					co_await sendErrorResponse(managarm::posix::Errors::BAD_FD);
					continue;
				}

				relative_to = {file->associatedMount(), file->associatedLink()};
			}

			PathResolver new_resolver;
			new_resolver.setup(self->fsContext()->getRoot(),
					relative_to, req->target_path());
			auto new_resolveResult = co_await new_resolver.resolve(resolvePrefix);
			if(!new_resolveResult) {
				if(new_resolveResult.error() == protocols::fs::Error::illegalOperationTarget) {
					co_await sendErrorResponse(managarm::posix::Errors::ILLEGAL_OPERATION_TARGET);
					continue;
				} else if(new_resolveResult.error() == protocols::fs::Error::fileNotFound) {
					co_await sendErrorResponse(managarm::posix::Errors::FILE_NOT_FOUND);
					continue;
				} else if(new_resolveResult.error() == protocols::fs::Error::notDirectory) {
					co_await sendErrorResponse(managarm::posix::Errors::NOT_A_DIRECTORY);
					continue;
				} else {
					std::cout << "posix: Unexpected failure from resolve()" << std::endl;
					co_return;
				}
			}

			auto target = resolver.currentLink()->getTarget();
			auto directory = new_resolver.currentLink()->getTarget();
			assert(target->superblock() == directory->superblock()); // Hard links across mount points are not allowed, return EXDEV
			auto result = co_await directory->link(new_resolver.nextComponent(), target);
			if(!result) {
				std::cout << "posix: Unexpected failure from link()" << std::endl;
				co_return;
			}

			co_await sendErrorResponse(managarm::posix::Errors::SUCCESS);
		}else if(preamble.id() == managarm::posix::SymlinkAtRequest::message_id) {
			std::vector<std::byte> tail(preamble.tail_size());
			auto [recv_tail] = co_await helix_ng::exchangeMsgs(
					conversation,
					helix_ng::recvBuffer(tail.data(), tail.size())
				);
			HEL_CHECK(recv_tail.error());

			auto req = bragi::parse_head_tail<managarm::posix::SymlinkAtRequest>(recv_head, tail);

			if (!req) {
				std::cout << "posix: Rejecting request due to decoding failure" << std::endl;
				break;
			}

			if(logRequests || logPaths)
				std::cout << "posix: SYMLINK " << req->path() << std::endl;

			ViewPath relativeTo;
			smarter::shared_ptr<File, FileHandle> file;

			if (!req->path().size()) {
				co_await sendErrorResponse(managarm::posix::Errors::ILLEGAL_ARGUMENTS);
				continue;
			}

			if(req->fd() == AT_FDCWD) {
				relativeTo = self->fsContext()->getWorkingDirectory();
			} else {
				file = self->fileContext()->getFile(req->fd());
				if (!file) {
					co_await sendErrorResponse(managarm::posix::Errors::BAD_FD);
					continue;
				}

				relativeTo = {file->associatedMount(), file->associatedLink()};
			}

			PathResolver resolver;
			resolver.setup(self->fsContext()->getRoot(),
					relativeTo, req->path());
			auto resolveResult = co_await resolver.resolve(resolvePrefix);
			if(!resolveResult) {
				if(resolveResult.error() == protocols::fs::Error::illegalOperationTarget) {
					co_await sendErrorResponse(managarm::posix::Errors::ILLEGAL_OPERATION_TARGET);
					continue;
				} else if(resolveResult.error() == protocols::fs::Error::fileNotFound) {
					co_await sendErrorResponse(managarm::posix::Errors::FILE_NOT_FOUND);
					continue;
				} else if(resolveResult.error() == protocols::fs::Error::notDirectory) {
					co_await sendErrorResponse(managarm::posix::Errors::NOT_A_DIRECTORY);
					continue;
				} else {
					std::cout << "posix: Unexpected failure from resolve()" << std::endl;
					co_return;
				}
			}

			auto parent = resolver.currentLink()->getTarget();
			auto result = co_await parent->symlink(resolver.nextComponent(), req->target_path());
			if(auto error = std::get_if<Error>(&result); error) {
				assert(*error == Error::illegalOperationTarget);
				co_await sendErrorResponse(managarm::posix::Errors::ILLEGAL_ARGUMENTS);
				continue;
			}

			managarm::posix::SvrResponse resp;
			resp.set_error(managarm::posix::Errors::SUCCESS);

			auto [sendResp] = co_await helix_ng::exchangeMsgs(
				conversation,
				helix_ng::sendBragiHeadOnly(resp, frg::stl_allocator{})
			);
			HEL_CHECK(sendResp.error());
		}else if(preamble.id() == managarm::posix::RenameAtRequest::message_id) {
			std::vector<std::byte> tail(preamble.tail_size());
			auto [recv_tail] = co_await helix_ng::exchangeMsgs(
					conversation,
					helix_ng::recvBuffer(tail.data(), tail.size())
				);
			HEL_CHECK(recv_tail.error());

			auto req = bragi::parse_head_tail<managarm::posix::RenameAtRequest>(recv_head, tail);

			if (!req) {
				std::cout << "posix: Rejecting request due to decoding failure" << std::endl;
				break;
			}

			if(logRequests || logPaths)
				std::cout << "posix: RENAMEAT " << req->path()
						<< " to " << req->target_path() << std::endl;

			ViewPath relative_to;
			smarter::shared_ptr<File, FileHandle> file;

			if (req->fd() == AT_FDCWD) {
				relative_to = self->fsContext()->getWorkingDirectory();
			} else {
				file = self->fileContext()->getFile(req->fd());

				if (!file) {
					co_await sendErrorResponse(managarm::posix::Errors::BAD_FD);
					continue;
				}

				relative_to = {file->associatedMount(), file->associatedLink()};
			}

			PathResolver resolver;
			resolver.setup(self->fsContext()->getRoot(),
					relative_to, req->path());
			auto resolveResult = co_await resolver.resolve();
			if(!resolveResult) {
				switch(resolveResult.error()) {
				case protocols::fs::Error::illegalOperationTarget:
					co_await sendErrorResponse(managarm::posix::Errors::ILLEGAL_OPERATION_TARGET);
					continue;
				case protocols::fs::Error::fileNotFound:
					co_await sendErrorResponse(managarm::posix::Errors::FILE_NOT_FOUND);
					continue;
				case protocols::fs::Error::notDirectory:
					co_await sendErrorResponse(managarm::posix::Errors::NOT_A_DIRECTORY);
					continue;
				default:
					std::cout << "posix: Unexpected failure from resolve()" << std::endl;
					co_return;
				}
			}

			if (req->newfd() == AT_FDCWD) {
				relative_to = self->fsContext()->getWorkingDirectory();
			} else {
				file = self->fileContext()->getFile(req->newfd());

				if (!file) {
					co_await sendErrorResponse(managarm::posix::Errors::BAD_FD);
					continue;
				}

				relative_to = {file->associatedMount(), file->associatedLink()};
			}

			PathResolver new_resolver;
			new_resolver.setup(self->fsContext()->getRoot(),
					relative_to, req->target_path());
			auto new_resolveResult = co_await new_resolver.resolve(resolvePrefix);
			if(!new_resolveResult) {
				if(new_resolveResult.error() == protocols::fs::Error::illegalOperationTarget) {
					co_await sendErrorResponse(managarm::posix::Errors::ILLEGAL_OPERATION_TARGET);
					continue;
				} else if(new_resolveResult.error() == protocols::fs::Error::fileNotFound) {
					co_await sendErrorResponse(managarm::posix::Errors::FILE_NOT_FOUND);
					continue;
				} else if(new_resolveResult.error() == protocols::fs::Error::notDirectory) {
					co_await sendErrorResponse(managarm::posix::Errors::NOT_A_DIRECTORY);
					continue;
				} else {
					std::cout << "posix: Unexpected failure from resolve()" << std::endl;
					co_return;
				}
			}

			auto superblock = resolver.currentLink()->getTarget()->superblock();
			auto directory = new_resolver.currentLink()->getTarget();
			assert(superblock == directory->superblock());
			auto result = co_await superblock->rename(resolver.currentLink().get(),
					directory.get(), new_resolver.nextComponent());
			if(!result) {
				assert(result.error() == Error::alreadyExists);
				co_await sendErrorResponse(managarm::posix::Errors::ALREADY_EXISTS);
				continue;
			}

			co_await sendErrorResponse(managarm::posix::Errors::SUCCESS);
		}else if(preamble.id() == managarm::posix::FstatAtRequest::message_id) {
			std::vector<std::byte> tail(preamble.tail_size());
			auto [recv_tail] = co_await helix_ng::exchangeMsgs(
					conversation,
					helix_ng::recvBuffer(tail.data(), tail.size())
				);
			HEL_CHECK(recv_tail.error());

			auto req = bragi::parse_head_tail<managarm::posix::FstatAtRequest>(recv_head, tail);

			if (!req) {
				std::cout << "posix: Rejecting request due to decoding failure" << std::endl;
				break;
			}

			if(logRequests)
				std::cout << "posix: FSTATAT request" << std::endl;

			ViewPath relative_to;
			smarter::shared_ptr<File, FileHandle> file;
			std::shared_ptr<FsLink> target_link;

			if (req->fd() == AT_FDCWD) {
				relative_to = self->fsContext()->getWorkingDirectory();
			} else {
				file = self->fileContext()->getFile(req->fd());

				if (!file) {
					co_await sendErrorResponse(managarm::posix::Errors::BAD_FD);
					continue;
				}

				relative_to = {file->associatedMount(), file->associatedLink()};
			}

			if (req->flags() & AT_EMPTY_PATH) {
				target_link = file->associatedLink();
			} else {
				PathResolver resolver;
				resolver.setup(self->fsContext()->getRoot(),
						relative_to, req->path());

				ResolveFlags resolveFlags = 0;
				if (req->flags() & AT_SYMLINK_NOFOLLOW)
				    resolveFlags |= resolveDontFollow;

				auto resolveResult = co_await resolver.resolve(resolveFlags);
				if(!resolveResult) {
					if(resolveResult.error() == protocols::fs::Error::illegalOperationTarget) {
						co_await sendErrorResponse(managarm::posix::Errors::ILLEGAL_OPERATION_TARGET);
						continue;
					} else if(resolveResult.error() == protocols::fs::Error::fileNotFound) {
						co_await sendErrorResponse(managarm::posix::Errors::FILE_NOT_FOUND);
						continue;
					} else if(resolveResult.error() == protocols::fs::Error::notDirectory) {
						co_await sendErrorResponse(managarm::posix::Errors::NOT_A_DIRECTORY);
						continue;
					} else {
						std::cout << "posix: Unexpected failure from resolve()" << std::endl;
						co_return;
					}
				}

				target_link = resolver.currentLink();
			}

			auto statsResult = co_await target_link->getTarget()->getStats();
			assert(statsResult);
			auto stats = statsResult.value();

			managarm::posix::SvrResponse resp;
			resp.set_error(managarm::posix::Errors::SUCCESS);

			DeviceId devnum;
			switch(target_link->getTarget()->getType()) {
			case VfsType::regular:
				resp.set_file_type(managarm::posix::FileType::FT_REGULAR);
				break;
			case VfsType::directory:
				resp.set_file_type(managarm::posix::FileType::FT_DIRECTORY);
				break;
			case VfsType::symlink:
				resp.set_file_type(managarm::posix::FileType::FT_SYMLINK);
				break;
			case VfsType::charDevice:
				resp.set_file_type(managarm::posix::FileType::FT_CHAR_DEVICE);
				devnum = target_link->getTarget()->readDevice();
				resp.set_ref_devnum(makedev(devnum.first, devnum.second));
				break;
			case VfsType::blockDevice:
				resp.set_file_type(managarm::posix::FileType::FT_BLOCK_DEVICE);
				devnum = target_link->getTarget()->readDevice();
				resp.set_ref_devnum(makedev(devnum.first, devnum.second));
				break;
			case VfsType::socket:
				resp.set_file_type(managarm::posix::FileType::FT_SOCKET);
				break;
			case VfsType::fifo:
				resp.set_file_type(managarm::posix::FileType::FT_FIFO);
				break;
			default:
				assert(target_link->getTarget()->getType() == VfsType::null);
			}

			if(stats.mode & ~0xFFFu)
				std::cout << "\e[31m" "posix: FsNode::getStats() returned illegal mode of "
						<< stats.mode << "\e[39m" << std::endl;

			resp.set_fs_inode(stats.inodeNumber);
			resp.set_mode(stats.mode);
			resp.set_num_links(stats.numLinks);
			resp.set_uid(stats.uid);
			resp.set_gid(stats.gid);
			resp.set_file_size(stats.fileSize);
			resp.set_atime_secs(stats.atimeSecs);
			resp.set_atime_nanos(stats.atimeNanos);
			resp.set_mtime_secs(stats.mtimeSecs);
			resp.set_mtime_nanos(stats.mtimeNanos);
			resp.set_ctime_secs(stats.ctimeSecs);
			resp.set_ctime_nanos(stats.ctimeNanos);

			auto [send_resp] = co_await helix_ng::exchangeMsgs(
					conversation,
					helix_ng::sendBragiHeadOnly(resp, frg::stl_allocator{})
				);

			HEL_CHECK(send_resp.error());
		}else if(preamble.id() == managarm::posix::FchmodAtRequest::message_id) {
			std::vector<std::byte> tail(preamble.tail_size());
			auto [recv_tail] = co_await helix_ng::exchangeMsgs(
					conversation,
					helix_ng::recvBuffer(tail.data(), tail.size())
				);
			HEL_CHECK(recv_tail.error());

			auto req = bragi::parse_head_tail<managarm::posix::FchmodAtRequest>(recv_head, tail);

			if(logRequests)
				std::cout << "posix: FCHMODAT request" << std::endl;

			ViewPath relative_to;
			smarter::shared_ptr<File, FileHandle> file;
			std::shared_ptr<FsLink> target_link;

			if(req->fd() == AT_FDCWD) {
				relative_to = self->fsContext()->getWorkingDirectory();
			} else {
				file = self->fileContext()->getFile(req->fd());

				if (!file) {
					co_await sendErrorResponse(managarm::posix::Errors::BAD_FD);
					continue;
				}

				relative_to = {file->associatedMount(), file->associatedLink()};
			}

			if(req->flags()) {
				if(req->flags() & AT_SYMLINK_NOFOLLOW) {
					co_await sendErrorResponse(managarm::posix::Errors::NOT_SUPPORTED);
					continue;
				} else if(req->flags() & AT_EMPTY_PATH) {
					// Allowed, managarm extension
				} else {
					co_await sendErrorResponse(managarm::posix::Errors::ILLEGAL_ARGUMENTS);
					continue;
				}
			}

			if(req->flags() & AT_EMPTY_PATH) {
				target_link = file->associatedLink();
			} else {
				PathResolver resolver;
				resolver.setup(self->fsContext()->getRoot(),
					relative_to, req->path());

				auto resolveResult = co_await resolver.resolve();

				if(!resolveResult) {
					if(resolveResult.error() == protocols::fs::Error::illegalOperationTarget) {
						co_await sendErrorResponse(managarm::posix::Errors::ILLEGAL_OPERATION_TARGET);
						continue;
					} else if(resolveResult.error() == protocols::fs::Error::fileNotFound) {
						co_await sendErrorResponse(managarm::posix::Errors::FILE_NOT_FOUND);
						continue;
					} else if(resolveResult.error() == protocols::fs::Error::notDirectory) {
						co_await sendErrorResponse(managarm::posix::Errors::NOT_A_DIRECTORY);
						continue;
					} else {
						std::cout << "posix: Unexpected failure from resolve()" << std::endl;
						co_return;
					}
				}

				target_link = resolver.currentLink();
			}

			co_await target_link->getTarget()->chmod(req->mode());

			co_await sendErrorResponse(managarm::posix::Errors::SUCCESS);
		}else if(preamble.id() == managarm::posix::UtimensAtRequest::message_id) {
			std::vector<std::byte> tail(preamble.tail_size());
			auto [recv_tail] = co_await helix_ng::exchangeMsgs(
					conversation,
					helix_ng::recvBuffer(tail.data(), tail.size())
				);
			HEL_CHECK(recv_tail.error());

			auto req = bragi::parse_head_tail<managarm::posix::UtimensAtRequest>(recv_head, tail);

			if (!req) {
				std::cout << "posix: Rejecting request due to decoding failure" << std::endl;
				break;
			}

			if(logRequests || logPaths)
				std::cout << "posix: UTIMENSAT " << req->path() << std::endl;

			ViewPath relativeTo;
			smarter::shared_ptr<File, FileHandle> file;
			std::shared_ptr<FsNode> target = nullptr;

			if(!req->path().size()) {
				target = self->fileContext()->getFile(req->fd())->associatedLink()->getTarget();
			} else {
				if(req->flags() & ~AT_SYMLINK_NOFOLLOW) {
					co_await sendErrorResponse(managarm::posix::Errors::ILLEGAL_ARGUMENTS);
					continue;
				}

				if(req->flags() & AT_SYMLINK_NOFOLLOW) {
					std::cout << "posix: AT_SYMLINK_FOLLOW is unimplemented for utimensat" << std::endl;
				}

				if(req->fd() == AT_FDCWD) {
					relativeTo = self->fsContext()->getWorkingDirectory();
				} else {
					file = self->fileContext()->getFile(req->fd());
					if (!file) {
						co_await sendErrorResponse(managarm::posix::Errors::BAD_FD);
						continue;
					}

					relativeTo = {file->associatedMount(), file->associatedLink()};
				}

				PathResolver resolver;
				resolver.setup(self->fsContext()->getRoot(),
						relativeTo, req->path());
				auto resolveResult = co_await resolver.resolve(resolvePrefix);
				if(!resolveResult) {
					switch(resolveResult.error()) {
					case protocols::fs::Error::illegalOperationTarget:
						co_await sendErrorResponse(managarm::posix::Errors::ILLEGAL_OPERATION_TARGET);
						continue;
					case protocols::fs::Error::fileNotFound:
						co_await sendErrorResponse(managarm::posix::Errors::FILE_NOT_FOUND);
						continue;
					case protocols::fs::Error::notDirectory:
						co_await sendErrorResponse(managarm::posix::Errors::NOT_A_DIRECTORY);
						continue;
					default:
						std::cout << "posix: Unexpected failure from resolve()" << std::endl;
						co_return;
					}
				}

				target = resolver.currentLink()->getTarget();
			}

			co_await target->utimensat(req->atimeSec(), req->atimeNsec(), req->mtimeSec(), req->mtimeNsec());

			co_await sendErrorResponse(managarm::posix::Errors::SUCCESS);
		}else if(req.request_type() == managarm::posix::CntReqType::READLINK) {
			if(logRequests || logPaths)
				std::cout << "posix: READLINK path: " << req.path() << std::endl;

			helix::SendBuffer send_resp;
			helix::SendBuffer send_data;

			auto pathResult = co_await resolve(self->fsContext()->getRoot(),
					self->fsContext()->getWorkingDirectory(), req.path(), resolveDontFollow);
			if(!pathResult) {
				if(pathResult.error() == protocols::fs::Error::illegalOperationTarget) {
					managarm::posix::SvrResponse resp;
					resp.set_error(managarm::posix::Errors::ILLEGAL_OPERATION_TARGET);

					auto ser = resp.SerializeAsString();
					auto &&transmit = helix::submitAsync(conversation, helix::Dispatcher::global(),
							helix::action(&send_resp, ser.data(), ser.size(), kHelItemChain),
							helix::action(&send_data, nullptr, 0));
					co_await transmit.async_wait();
					HEL_CHECK(send_resp.error());
					continue;
				} else if(pathResult.error() == protocols::fs::Error::fileNotFound) {
					managarm::posix::SvrResponse resp;
					resp.set_error(managarm::posix::Errors::FILE_NOT_FOUND);

					auto ser = resp.SerializeAsString();
					auto &&transmit = helix::submitAsync(conversation, helix::Dispatcher::global(),
							helix::action(&send_resp, ser.data(), ser.size(), kHelItemChain),
							helix::action(&send_data, nullptr, 0));
					co_await transmit.async_wait();
					HEL_CHECK(send_resp.error());
					continue;
				} else if(pathResult.error() == protocols::fs::Error::notDirectory) {
					managarm::posix::SvrResponse resp;
					resp.set_error(managarm::posix::Errors::NOT_A_DIRECTORY);

					auto ser = resp.SerializeAsString();
					auto &&transmit = helix::submitAsync(conversation, helix::Dispatcher::global(),
							helix::action(&send_resp, ser.data(), ser.size(), kHelItemChain),
							helix::action(&send_data, nullptr, 0));
					co_await transmit.async_wait();
					HEL_CHECK(send_resp.error());
					continue;
				} else {
					std::cout << "posix: Unexpected failure from resolve()" << std::endl;
					co_return;
				}
			}
			auto path = pathResult.value();

			auto result = co_await path.second->getTarget()->readSymlink(path.second.get());
			if(auto error = std::get_if<Error>(&result); error) {
				assert(*error == Error::illegalOperationTarget);

				managarm::posix::SvrResponse resp;
				resp.set_error(managarm::posix::Errors::ILLEGAL_ARGUMENTS);

				auto ser = resp.SerializeAsString();
				auto &&transmit = helix::submitAsync(conversation, helix::Dispatcher::global(),
						helix::action(&send_resp, ser.data(), ser.size(), kHelItemChain),
						helix::action(&send_data, nullptr, 0));
				co_await transmit.async_wait();
				HEL_CHECK(send_resp.error());
			}else{
				auto &target = std::get<std::string>(result);

				managarm::posix::SvrResponse resp;
				resp.set_error(managarm::posix::Errors::SUCCESS);

				auto ser = resp.SerializeAsString();
				auto &&transmit = helix::submitAsync(conversation, helix::Dispatcher::global(),
						helix::action(&send_resp, ser.data(), ser.size(), kHelItemChain),
						helix::action(&send_data, target.data(), target.size()));
				co_await transmit.async_wait();
				HEL_CHECK(send_resp.error());
			}
		}else if(preamble.id() == bragi::message_id<managarm::posix::OpenAtRequest>) {
			std::vector<std::byte> tail(preamble.tail_size());
			auto [recvTail] = co_await helix_ng::exchangeMsgs(
					conversation,
					helix_ng::recvBuffer(tail.data(), tail.size())
				);
			HEL_CHECK(recvTail.error());

			auto req = bragi::parse_head_tail<managarm::posix::OpenAtRequest>(recv_head, tail);
			if (!req) {
				std::cout << "posix: Rejecting request due to decoding failure" << std::endl;
				break;
			}
			if(logRequests || logPaths)
				std::cout << "posix: OPENAT path: " << req->path() << std::endl;

			if((req->flags() & ~(managarm::posix::OpenFlags::OF_CREATE
					| managarm::posix::OpenFlags::OF_EXCLUSIVE
					| managarm::posix::OpenFlags::OF_NONBLOCK
					| managarm::posix::OpenFlags::OF_CLOEXEC
					| managarm::posix::OpenFlags::OF_TRUNC
					| managarm::posix::OpenFlags::OF_RDONLY
					| managarm::posix::OpenFlags::OF_WRONLY
					| managarm::posix::OpenFlags::OF_RDWR
					| managarm::posix::OpenFlags::OF_PATH))) {
				std::cout << "posix: OPENAT flags not recognized: " << req->flags() << std::endl;
				co_await sendErrorResponse(managarm::posix::Errors::ILLEGAL_ARGUMENTS);
				continue;
			}

			SemanticFlags semantic_flags = 0;
			if(req->flags() & managarm::posix::OpenFlags::OF_NONBLOCK)
				semantic_flags |= semanticNonBlock;

			if (req->flags() & managarm::posix::OpenFlags::OF_RDONLY)
				semantic_flags |= semanticRead;
			else if (req->flags() & managarm::posix::OpenFlags::OF_WRONLY)
				semantic_flags |= semanticWrite;
			else if (req->flags() & managarm::posix::OpenFlags::OF_RDWR)
				semantic_flags |= semanticRead | semanticWrite;

			ViewPath relative_to;
			smarter::shared_ptr<File, FileHandle> file;
			std::shared_ptr<FsLink> target_link;

			if(req->fd() == AT_FDCWD) {
				relative_to = self->fsContext()->getWorkingDirectory();
			} else {
				file = self->fileContext()->getFile(req->fd());

				if (!file) {
					co_await sendErrorResponse(managarm::posix::Errors::BAD_FD);
					continue;
				}

				relative_to = {file->associatedMount(), file->associatedLink()};
			}

			PathResolver resolver;
			resolver.setup(self->fsContext()->getRoot(),
					relative_to, req->path());
			if(req->flags() & managarm::posix::OpenFlags::OF_CREATE) {
				auto resolveResult = co_await resolver.resolve(resolvePrefix);
				if(!resolveResult) {
					if(resolveResult.error() == protocols::fs::Error::illegalOperationTarget) {
						co_await sendErrorResponse(managarm::posix::Errors::ILLEGAL_OPERATION_TARGET);
						continue;
					} else if(resolveResult.error() == protocols::fs::Error::fileNotFound) {
						co_await sendErrorResponse(managarm::posix::Errors::FILE_NOT_FOUND);
						continue;
					} else if(resolveResult.error() == protocols::fs::Error::notDirectory) {
						co_await sendErrorResponse(managarm::posix::Errors::NOT_A_DIRECTORY);
						continue;
					} else {
						std::cout << "posix: Unexpected failure from resolve()" << std::endl;
						co_return;
					}
				}

				if(logRequests)
					std::cout << "posix: Creating file " << req->path() << std::endl;

				auto directory = resolver.currentLink()->getTarget();
				auto tailResult = co_await directory->getLink(resolver.nextComponent());
				assert(tailResult);
				auto tail = tailResult.value();
				if(tail) {
					if(req->flags() & managarm::posix::OpenFlags::OF_EXCLUSIVE) {
						co_await sendErrorResponse(managarm::posix::Errors::ALREADY_EXISTS);
						continue;
					}else{
						auto fileResult = co_await tail->getTarget()->open(
											resolver.currentView(), std::move(tail),
											semantic_flags);
						assert(fileResult);
						file = fileResult.value();
						assert(file);
					}
				}else{
					assert(directory->superblock());
					auto node = co_await directory->superblock()->createRegular();
					// Due to races, link() can fail here.
					// TODO: Implement a version of link() that eithers links the new node
					// or returns the current node without failing.
					auto linkResult = co_await directory->link(resolver.nextComponent(), node);
					assert(linkResult);
					auto link = linkResult.value();
					auto fileResult = co_await node->open(resolver.currentView(), std::move(link),
										semantic_flags);
					assert(fileResult);
					file = fileResult.value();
					assert(file);
				}
			}else{
				auto resolveResult = co_await resolver.resolve();
				if(!resolveResult) {
					if(resolveResult.error() == protocols::fs::Error::illegalOperationTarget) {
						co_await sendErrorResponse(managarm::posix::Errors::ILLEGAL_OPERATION_TARGET);
						continue;
					} else if(resolveResult.error() == protocols::fs::Error::fileNotFound) {
						co_await sendErrorResponse(managarm::posix::Errors::FILE_NOT_FOUND);
						continue;
					} else if(resolveResult.error() == protocols::fs::Error::notDirectory) {
						co_await sendErrorResponse(managarm::posix::Errors::NOT_A_DIRECTORY);
						continue;
					} else {
						std::cout << "posix: Unexpected failure from resolve()" << std::endl;
						co_return;
					}
				}

				auto target = resolver.currentLink()->getTarget();

				if(req->flags() & managarm::posix::OpenFlags::OF_PATH) {
					auto dummyFile = smarter::make_shared<DummyFile>(resolver.currentView(), resolver.currentLink());
					DummyFile::serve(dummyFile);
					file = File::constructHandle(std::move(dummyFile));
				} else {
					auto fileResult = co_await target->open(resolver.currentView(), resolver.currentLink(), semantic_flags);
					if(!fileResult) {
						if(fileResult.error() == Error::noBackingDevice) {
							co_await sendErrorResponse(managarm::posix::Errors::NO_BACKING_DEVICE);
							continue;
						} else {
							std::cout << "posix: Unexpected failure from open()" << std::endl;
							co_return;
						}
					}
					assert(fileResult);
					file = fileResult.value();
				}
			}

			if(!file) {
				if(logRequests)
					std::cout << "posix:     OPEN failed: file not found" << std::endl;
				co_await sendErrorResponse(managarm::posix::Errors::FILE_NOT_FOUND);
				continue;
			}

			if(req->flags() & managarm::posix::OpenFlags::OF_TRUNC) {
				auto result = co_await file->truncate(0);
				assert(result);
			}
			int fd = self->fileContext()->attachFile(file,
					req->flags() & managarm::posix::OpenFlags::OF_CLOEXEC);

			managarm::posix::SvrResponse resp;
			resp.set_error(managarm::posix::Errors::SUCCESS);
			resp.set_fd(fd);

			auto [sendResp] = co_await helix_ng::exchangeMsgs(
					conversation,
					helix_ng::sendBragiHeadOnly(resp, frg::stl_allocator{})
				);
			HEL_CHECK(sendResp.error());
		}else if(preamble.id() == bragi::message_id<managarm::posix::CloseRequest>) {
			auto req = bragi::parse_head_only<managarm::posix::CloseRequest>(recv_head);
			if (!req) {
				std::cout << "posix: Rejecting request due to decoding failure" << std::endl;
				break;
			}
			if(logRequests)
				std::cout << "posix: CLOSE file descriptor " << req->fd() << std::endl;

			self->fileContext()->closeFile(req->fd());

			managarm::posix::SvrResponse resp;
			resp.set_error(managarm::posix::Errors::SUCCESS);

			auto [sendResp] = co_await helix_ng::exchangeMsgs(
					conversation,
					helix_ng::sendBragiHeadOnly(resp, frg::stl_allocator{})
				);
			HEL_CHECK(sendResp.error());
		}else if(req.request_type() == managarm::posix::CntReqType::DUP) {
			if(logRequests)
				std::cout << "posix: DUP" << std::endl;

			auto file = self->fileContext()->getFile(req.fd());

			if (!file) {
				helix::SendBuffer send_resp;

				managarm::posix::SvrResponse resp;
				resp.set_error(managarm::posix::Errors::BAD_FD);

				auto ser = resp.SerializeAsString();
				auto &&transmit = helix::submitAsync(conversation, helix::Dispatcher::global(),
						helix::action(&send_resp, ser.data(), ser.size()));
				co_await transmit.async_wait();
				HEL_CHECK(send_resp.error());
				continue;
			}

			if(req.flags() & ~(managarm::posix::OpenFlags::OF_CLOEXEC)) {
				helix::SendBuffer send_resp;

				managarm::posix::SvrResponse resp;
				resp.set_error(managarm::posix::Errors::ILLEGAL_ARGUMENTS);

				auto ser = resp.SerializeAsString();
				auto &&transmit = helix::submitAsync(conversation, helix::Dispatcher::global(),
						helix::action(&send_resp, ser.data(), ser.size()));
				co_await transmit.async_wait();
				HEL_CHECK(send_resp.error());
				continue;
			}

			int newfd = self->fileContext()->attachFile(file,
					req.flags() & managarm::posix::OpenFlags::OF_CLOEXEC);

			helix::SendBuffer send_resp;

			managarm::posix::SvrResponse resp;
			resp.set_error(managarm::posix::Errors::SUCCESS);
			resp.set_fd(newfd);

			auto ser = resp.SerializeAsString();
			auto &&transmit = helix::submitAsync(conversation, helix::Dispatcher::global(),
					helix::action(&send_resp, ser.data(), ser.size()));
			co_await transmit.async_wait();
			HEL_CHECK(send_resp.error());
		}else if(req.request_type() == managarm::posix::CntReqType::DUP2) {
			if(logRequests)
				std::cout << "posix: DUP2" << std::endl;

			auto file = self->fileContext()->getFile(req.fd());

			if (!file || req.newfd() < 0) {
				helix::SendBuffer send_resp;

				managarm::posix::SvrResponse resp;
				resp.set_error(managarm::posix::Errors::BAD_FD);

				auto ser = resp.SerializeAsString();
				auto &&transmit = helix::submitAsync(conversation, helix::Dispatcher::global(),
						helix::action(&send_resp, ser.data(), ser.size()));
				co_await transmit.async_wait();
				HEL_CHECK(send_resp.error());
				continue;
			}

			if(req.flags()) {
				helix::SendBuffer send_resp;

				managarm::posix::SvrResponse resp;
				resp.set_error(managarm::posix::Errors::ILLEGAL_ARGUMENTS);

				auto ser = resp.SerializeAsString();
				auto &&transmit = helix::submitAsync(conversation, helix::Dispatcher::global(),
						helix::action(&send_resp, ser.data(), ser.size()));
				co_await transmit.async_wait();
				HEL_CHECK(send_resp.error());
				continue;
			}

			self->fileContext()->attachFile(req.newfd(), file);

			helix::SendBuffer send_resp;

			managarm::posix::SvrResponse resp;
			resp.set_error(managarm::posix::Errors::SUCCESS);

			auto ser = resp.SerializeAsString();
			auto &&transmit = helix::submitAsync(conversation, helix::Dispatcher::global(),
					helix::action(&send_resp, ser.data(), ser.size()));
			co_await transmit.async_wait();
			HEL_CHECK(send_resp.error());
		}else if(preamble.id() == bragi::message_id<managarm::posix::IsTtyRequest>) {
			auto req = bragi::parse_head_only<managarm::posix::IsTtyRequest>(recv_head);
			if (!req) {
				std::cout << "posix: Rejecting request due to decoding failure" << std::endl;
				break;
			}
			if(logRequests)
				std::cout << "posix: IS_TTY" << std::endl;

			auto file = self->fileContext()->getFile(req->fd());
			if(!file) {
				co_await sendErrorResponse(managarm::posix::Errors::NO_SUCH_FD);
				continue;
			}

			helix::SendBuffer send_resp;

			managarm::posix::SvrResponse resp;
			resp.set_error(managarm::posix::Errors::SUCCESS);
			resp.set_mode(file->isTerminal());

			auto [sendResp] = co_await helix_ng::exchangeMsgs(
					conversation,
					helix_ng::sendBragiHeadOnly(resp, frg::stl_allocator{})
				);
			HEL_CHECK(sendResp.error());
		}else if(req.request_type() == managarm::posix::CntReqType::TTY_NAME) {
			if(logRequests)
				std::cout << "posix: TTY_NAME" << std::endl;

			helix::SendBuffer send_resp;

			std::cout << "\e[31mposix: Fix TTY_NAME\e[39m" << std::endl;
			managarm::posix::SvrResponse resp;
			resp.set_path("/dev/ttyS0");
			resp.set_error(managarm::posix::Errors::SUCCESS);

			auto ser = resp.SerializeAsString();
			auto &&transmit = helix::submitAsync(conversation, helix::Dispatcher::global(),
					helix::action(&send_resp, ser.data(), ser.size()));
			co_await transmit.async_wait();
			HEL_CHECK(send_resp.error());
		}else if(req.request_type() == managarm::posix::CntReqType::GETCWD) {
			if(logRequests)
				std::cout << "posix: GETCWD" << std::endl;

			auto dir = self->fsContext()->getWorkingDirectory();

			std::string path = "/";
			while(true) {
				if(dir == self->fsContext()->getRoot())
					break;

				// If we are at the origin of a mount point, traverse that mount point.
				ViewPath traversed;
				if(dir.second == dir.first->getOrigin()) {
					if(!dir.first->getParent())
						break;
					auto anchor = dir.first->getAnchor();
					assert(anchor); // Non-root mounts must have anchors in their parents.
					traversed = ViewPath{dir.first->getParent(), anchor};
				}else{
					traversed = dir;
				}

				auto owner = traversed.second->getOwner();
				assert(owner); // Otherwise, we would have been at the root.
				path = "/" + traversed.second->getName() + path;

				dir = ViewPath{traversed.first, owner->treeLink()};
			}

			helix::SendBuffer send_resp;
			helix::SendBuffer send_path;

			managarm::posix::SvrResponse resp;
			resp.set_error(managarm::posix::Errors::SUCCESS);
			resp.set_size(path.size());

			auto ser = resp.SerializeAsString();
			auto &&transmit = helix::submitAsync(conversation, helix::Dispatcher::global(),
					helix::action(&send_resp, ser.data(), ser.size(), kHelItemChain),
					helix::action(&send_path, path.data(),
							std::min(static_cast<size_t>(req.size()), path.size() + 1)));
			co_await transmit.async_wait();
			HEL_CHECK(send_resp.error());
			HEL_CHECK(send_path.error());
		}else if(preamble.id() == managarm::posix::UnlinkAtRequest::message_id) {
			std::vector<std::byte> tail(preamble.tail_size());
			auto [recv_tail] = co_await helix_ng::exchangeMsgs(
					conversation,
					helix_ng::recvBuffer(tail.data(), tail.size())
				);
			HEL_CHECK(recv_tail.error());

			auto req = bragi::parse_head_tail<managarm::posix::UnlinkAtRequest>(recv_head, tail);

			if (!req) {
				std::cout << "posix: Rejecting request due to decoding failure" << std::endl;
				break;
			}

			if(logRequests || logPaths)
				std::cout << "posix: UNLINKAT path: " << req->path() << std::endl;

			ViewPath relative_to;
			smarter::shared_ptr<File, FileHandle> file;
			std::shared_ptr<FsLink> target_link;

			if(req->flags()) {
				if(req->flags() & AT_REMOVEDIR) {
					std::cout << "posix: UNLINKAT flag AT_REMOVEDIR handling unimplemented" << std::endl;
				} else {
					std::cout << "posix: UNLINKAT flag handling unimplemented with unknown flag: " << req->flags() << std::endl;
					co_await sendErrorResponse(managarm::posix::Errors::ILLEGAL_ARGUMENTS);
				}
			} 

			if(req->fd() == AT_FDCWD) {
				relative_to = self->fsContext()->getWorkingDirectory();
			} else {
				file = self->fileContext()->getFile(req->fd());

				if (!file) {
					co_await sendErrorResponse(managarm::posix::Errors::BAD_FD);
					continue;
				}

				relative_to = {file->associatedMount(), file->associatedLink()};
			}

			PathResolver resolver;
			resolver.setup(self->fsContext()->getRoot(),
					relative_to, req->path());

			auto resolveResult = co_await resolver.resolve();
			if(!resolveResult) {
				if(resolveResult.error() == protocols::fs::Error::illegalOperationTarget) {
					co_await sendErrorResponse(managarm::posix::Errors::ILLEGAL_OPERATION_TARGET);
					continue;
				} else if(resolveResult.error() == protocols::fs::Error::fileNotFound) {
					co_await sendErrorResponse(managarm::posix::Errors::FILE_NOT_FOUND);
					continue;
				} else if(resolveResult.error() == protocols::fs::Error::notDirectory) {
					co_await sendErrorResponse(managarm::posix::Errors::NOT_A_DIRECTORY);
					continue;
				} else {
					std::cout << "posix: Unexpected failure from resolve()" << std::endl;
					co_return;
				}
			}

			target_link = resolver.currentLink();

			auto owner = target_link->getOwner();
			if(!owner) {
				co_await sendErrorResponse(managarm::posix::Errors::RESOURCE_IN_USE);
				continue;
			}
			auto result = co_await owner->unlink(target_link->getName());
			if(!result) {
				if(result.error() == Error::noSuchFile) {
					co_await sendErrorResponse(managarm::posix::Errors::FILE_NOT_FOUND);
					continue;
				}else{
					std::cout << "posix: Unexpected failure from unlink()" << std::endl;
					co_return;
				}
			}

			co_await sendErrorResponse(managarm::posix::Errors::SUCCESS);
		}else if(preamble.id() == managarm::posix::RmdirRequest::message_id) {
			std::vector<std::byte> tail(preamble.tail_size());
			auto [recv_tail] = co_await helix_ng::exchangeMsgs(
					conversation,
					helix_ng::recvBuffer(tail.data(), tail.size())
				);
			HEL_CHECK(recv_tail.error());

			auto req = bragi::parse_head_tail<managarm::posix::RmdirRequest>(recv_head, tail);

			if (!req) {
				std::cout << "posix: Rejecting request due to decoding failure" << std::endl;
				break;
			}

			if(logRequests || logPaths)
				std::cout << "posix: RMDIR " << req->path() << std::endl;

			std::cout << "\e[31mposix: RMDIR: always removes the directory, even when not empty\e[39m" << std::endl;
			std::shared_ptr<FsLink> target_link;

			PathResolver resolver;
			resolver.setup(self->fsContext()->getRoot(), self->fsContext()->getWorkingDirectory(),
					req->path());

			auto resolveResult = co_await resolver.resolve();
			if(!resolveResult) {
				if(resolveResult.error() == protocols::fs::Error::illegalOperationTarget) {
					co_await sendErrorResponse(managarm::posix::Errors::ILLEGAL_OPERATION_TARGET);
					continue;
				} else if(resolveResult.error() == protocols::fs::Error::fileNotFound) {
					co_await sendErrorResponse(managarm::posix::Errors::FILE_NOT_FOUND);
					continue;
				} else if(resolveResult.error() == protocols::fs::Error::notDirectory) {
					co_await sendErrorResponse(managarm::posix::Errors::NOT_A_DIRECTORY);
					continue;
				} else {
					std::cout << "posix: Unexpected failure from resolve()" << std::endl;
					co_return;
				}
			}

			target_link = resolver.currentLink();

			auto owner = target_link->getOwner();
			auto result = co_await owner->rmdir(target_link->getName());
			if(!result) {
				std::cout << "posix: Unexpected failure from rmdir()" << std::endl;
				co_return;
			}

			co_await sendErrorResponse(managarm::posix::Errors::SUCCESS);
		}else if(req.request_type() == managarm::posix::CntReqType::FD_GET_FLAGS) {
			if(logRequests)
				std::cout << "posix: FD_GET_FLAGS" << std::endl;

			helix::SendBuffer send_resp;

			auto descriptor = self->fileContext()->getDescriptor(req.fd());
			if(!descriptor) {
				managarm::posix::SvrResponse resp;
				resp.set_error(managarm::posix::Errors::NO_SUCH_FD);

				auto ser = resp.SerializeAsString();
				auto &&transmit = helix::submitAsync(conversation, helix::Dispatcher::global(),
						helix::action(&send_resp, ser.data(), ser.size()));
				co_await transmit.async_wait();
				HEL_CHECK(send_resp.error());
				continue;
			}

			int flags = 0;
			if(descriptor->closeOnExec)
				flags |= FD_CLOEXEC;

			managarm::posix::SvrResponse resp;
			resp.set_error(managarm::posix::Errors::SUCCESS);
			resp.set_flags(flags);

			auto ser = resp.SerializeAsString();
			auto &&transmit = helix::submitAsync(conversation, helix::Dispatcher::global(),
					helix::action(&send_resp, ser.data(), ser.size()));
			co_await transmit.async_wait();
			HEL_CHECK(send_resp.error());
		}else if(req.request_type() == managarm::posix::CntReqType::FD_SET_FLAGS) {
			if(logRequests)
				std::cout << "posix: FD_SET_FLAGS" << std::endl;

			if(req.flags() & ~FD_CLOEXEC) {
				std::cout << "posix: FD_SET_FLAGS unknown flags: " << req.flags() << std::endl;
				co_await sendErrorResponse(managarm::posix::Errors::ILLEGAL_ARGUMENTS);
				continue;
			}
			int closeOnExec = req.flags() & FD_CLOEXEC;
			if(self->fileContext()->setDescriptor(req.fd(), closeOnExec) != Error::success) {
				co_await sendErrorResponse(managarm::posix::Errors::NO_SUCH_FD);
				continue;
			}

			managarm::posix::SvrResponse resp;
			resp.set_error(managarm::posix::Errors::SUCCESS);

			auto ser = resp.SerializeAsString();
			auto [send_resp] = co_await helix_ng::exchangeMsgs(conversation,
					helix_ng::sendBuffer(ser.data(), ser.size()));
			HEL_CHECK(send_resp.error());
		}else if(preamble.id() == bragi::message_id<managarm::posix::IoctlFioclexRequest>) {
			auto req = bragi::parse_head_only<managarm::posix::IoctlFioclexRequest>(recv_head);
			if (!req) {
				std::cout << "posix: Rejecting request due to decoding failure" << std::endl;
				break;
			}

			if(logRequests)
				std::cout << "posix: FIOCLEX" << std::endl;

			if(self->fileContext()->setDescriptor(req->fd(), true) != Error::success) {
				co_await sendErrorResponse(managarm::posix::Errors::NO_SUCH_FD);
				continue;
			}

			managarm::posix::SvrResponse resp;
			resp.set_error(managarm::posix::Errors::SUCCESS);

			auto ser = resp.SerializeAsString();
			auto [send_resp] = co_await helix_ng::exchangeMsgs(conversation,
					helix_ng::sendBuffer(ser.data(), ser.size()));
			HEL_CHECK(send_resp.error());
		}else if(req.request_type() == managarm::posix::CntReqType::SIG_ACTION) {
			if(logRequests)
				std::cout << "posix: SIG_ACTION" << std::endl;

			if(req.flags() & ~(SA_ONSTACK | SA_SIGINFO | SA_RESETHAND | SA_NODEFER | SA_RESTART | SA_NOCLDSTOP)) {
				std::cout << "\e[31mposix: Unknown SIG_ACTION flags: 0x"
						<< std::hex << req.flags()
						<< std::dec << "\e[39m" << std::endl;
				assert(!"Flags not implemented");
			}

			helix::SendBuffer send_resp;

			managarm::posix::SvrResponse resp;

			if(req.sig_number() <= 0 || req.sig_number() > 64) {
				resp.set_error(managarm::posix::Errors::ILLEGAL_ARGUMENTS);
				auto ser = resp.SerializeAsString();
				auto &&transmit = helix::submitAsync(conversation, helix::Dispatcher::global(),
						helix::action(&send_resp, ser.data(), ser.size()));
				co_await transmit.async_wait();
				HEL_CHECK(send_resp.error());
				continue;
			}

			SignalHandler saved_handler;
			if(req.mode()) {
				SignalHandler handler;
				if(req.sig_handler() == uintptr_t(-2)) {
					handler.disposition = SignalDisposition::none;
				}else if(req.sig_handler() == uintptr_t(-3)) {
					handler.disposition = SignalDisposition::ignore;
				}else{
					handler.disposition = SignalDisposition::handle;
					handler.handlerIp = req.sig_handler();
				}

				handler.flags = 0;
				handler.mask = req.sig_mask();
				handler.restorerIp = req.sig_restorer();

				if(req.flags() & SA_SIGINFO)
					handler.flags |= signalInfo;
				if(req.flags() & SA_RESETHAND)
					handler.flags |= signalOnce;
				if(req.flags() & SA_NODEFER)
					handler.flags |= signalReentrant;
				if(req.flags() & SA_ONSTACK)
					std::cout << "\e[31mposix: Ignoring SA_ONSTACK\e[39m" << std::endl;
				if(req.flags() & SA_RESTART)
					std::cout << "\e[31mposix: Ignoring SA_RESTART\e[39m" << std::endl;
				if(req.flags() & SA_NOCLDSTOP)
					std::cout << "\e[31mposix: Ignoring SA_NOCLDSTOP\e[39m" << std::endl;

				saved_handler = self->signalContext()->changeHandler(req.sig_number(), handler);
			}else{
				saved_handler = self->signalContext()->getHandler(req.sig_number());
			}

			int saved_flags = 0;
			if(saved_handler.flags & signalInfo)
				saved_flags |= SA_SIGINFO;
			if(saved_handler.flags & signalOnce)
				saved_flags |= SA_RESETHAND;
			if(saved_handler.flags & signalReentrant)
				saved_flags |= SA_NODEFER;

			resp.set_error(managarm::posix::Errors::SUCCESS);
			resp.set_flags(saved_flags);
			resp.set_sig_mask(saved_handler.mask);
			if(saved_handler.disposition == SignalDisposition::handle) {
				resp.set_sig_handler(saved_handler.handlerIp);
				resp.set_sig_restorer(saved_handler.restorerIp);
			}else if(saved_handler.disposition == SignalDisposition::none) {
				resp.set_sig_handler(-2);
			}else{
				assert(saved_handler.disposition == SignalDisposition::ignore);
				resp.set_sig_handler(-3);
			}

			auto ser = resp.SerializeAsString();
			auto &&transmit = helix::submitAsync(conversation, helix::Dispatcher::global(),
					helix::action(&send_resp, ser.data(), ser.size()));
			co_await transmit.async_wait();
			HEL_CHECK(send_resp.error());
		}else if(req.request_type() == managarm::posix::CntReqType::PIPE_CREATE) {
			if(logRequests)
				std::cout << "posix: PIPE_CREATE" << std::endl;

			assert(!(req.flags() & ~(O_CLOEXEC | O_NONBLOCK)));

			bool nonBlock = false;

			if(req.flags() & O_NONBLOCK)
				nonBlock = true;

			helix::SendBuffer send_resp;

			auto pair = fifo::createPair(nonBlock);
			auto r_fd = self->fileContext()->attachFile(std::get<0>(pair),
					req.flags() & O_CLOEXEC);
			auto w_fd = self->fileContext()->attachFile(std::get<1>(pair),
					req.flags() & O_CLOEXEC);

			managarm::posix::SvrResponse resp;
			resp.set_error(managarm::posix::Errors::SUCCESS);
			resp.add_fds(r_fd);
			resp.add_fds(w_fd);

			auto ser = resp.SerializeAsString();
			auto &&transmit = helix::submitAsync(conversation, helix::Dispatcher::global(),
					helix::action(&send_resp, ser.data(), ser.size()));
			co_await transmit.async_wait();
			HEL_CHECK(send_resp.error());
		}else if(req.request_type() == managarm::posix::CntReqType::SETSID) {
			if(logRequests)
				std::cout << "posix: SETSID" << std::endl;

			managarm::posix::SvrResponse resp;

			if(self->pgPointer()->getSession()->getSessionId() == self->pid()) {
				co_await sendErrorResponse(managarm::posix::Errors::ACCESS_DENIED);
				continue;
			}

			auto session = TerminalSession::initializeNewSession(self.get());

			resp.set_error(managarm::posix::Errors::SUCCESS);
			resp.set_sid(session->getSessionId());

			auto ser = resp.SerializeAsString();
			auto [send_resp] = co_await helix_ng::exchangeMsgs(conversation,
					helix_ng::sendBuffer(ser.data(), ser.size()));
			HEL_CHECK(send_resp.error());
		}else if(preamble.id() == managarm::posix::SocketRequest::message_id) {
			auto req = bragi::parse_head_only<managarm::posix::SocketRequest>(recv_head);

			if (!req) {
				std::cout << "posix: Rejecting request due to decoding failure" << std::endl;
				break;
			}

			if(logRequests)
				std::cout << "posix: SOCKET" << std::endl;

			managarm::posix::SvrResponse resp;
			resp.set_error(managarm::posix::Errors::SUCCESS);

			assert(!(req->flags() & ~(SOCK_NONBLOCK | SOCK_CLOEXEC)));

			smarter::shared_ptr<File, FileHandle> file;
			switch(req->domain()) {
			case AF_UNIX:
				assert(req->socktype() == SOCK_DGRAM || req->socktype() == SOCK_STREAM
						|| req->socktype() == SOCK_SEQPACKET);
				assert(!req->protocol());

				file = un_socket::createSocketFile(req->flags() & SOCK_NONBLOCK);
				break;
			case AF_NETLINK:
				assert(req->socktype() == SOCK_RAW || req->socktype() == SOCK_DGRAM);
				file = nl_socket::createSocketFile(req->protocol());
				break;
			case AF_INET:
				file = co_await extern_socket::createSocket(
					co_await net::getNetLane(),
					req->domain(),
					req->socktype(), req->protocol(),
					req->flags() & SOCK_NONBLOCK);
				break;
			default:
				throw std::runtime_error("posix: Handle unknown protocol families");
			}

			auto fd = self->fileContext()->attachFile(file,
					req->flags() & SOCK_CLOEXEC);

			resp.set_fd(fd);

			auto [send_resp] = co_await helix_ng::exchangeMsgs(
					conversation,
					helix_ng::sendBragiHeadOnly(resp, frg::stl_allocator{})
				);

			HEL_CHECK(send_resp.error());
		}else if(preamble.id() == managarm::posix::SockpairRequest::message_id) {
			auto req = bragi::parse_head_only<managarm::posix::SockpairRequest>(recv_head);

			if (!req) {
				std::cout << "posix: Rejecting request due to decoding failure" << std::endl;
				break;
			}

			if(logRequests)
				std::cout << "posix: SOCKPAIR" << std::endl;

			assert(!(req->flags() & ~(SOCK_NONBLOCK | SOCK_CLOEXEC)));

			if(req->flags() & SOCK_NONBLOCK)
				std::cout << "\e[31mposix: socketpair(SOCK_NONBLOCK)"
						" is not implemented correctly\e[39m" << std::endl;

			assert(req->domain() == AF_UNIX);
			assert(req->socktype() == SOCK_DGRAM || req->socktype() == SOCK_STREAM
					|| req->socktype() == SOCK_SEQPACKET);
			assert(!req->protocol());

			auto pair = un_socket::createSocketPair(self.get());
			auto fd0 = self->fileContext()->attachFile(std::get<0>(pair),
					req->flags() & SOCK_CLOEXEC);
			auto fd1 = self->fileContext()->attachFile(std::get<1>(pair),
					req->flags() & SOCK_CLOEXEC);

			managarm::posix::SvrResponse resp;
			resp.set_error(managarm::posix::Errors::SUCCESS);
			resp.add_fds(fd0);
			resp.add_fds(fd1);

			auto [send_resp] = co_await helix_ng::exchangeMsgs(
					conversation,
					helix_ng::sendBragiHeadOnly(resp, frg::stl_allocator{})
				);

			HEL_CHECK(send_resp.error());
		}else if(preamble.id() == managarm::posix::AcceptRequest::message_id) {
			auto req = bragi::parse_head_only<managarm::posix::AcceptRequest>(recv_head);

			if (!req) {
				std::cout << "posix: Rejecting request due to decoding failure" << std::endl;
				break;
			}

			if(logRequests)
				std::cout << "posix: ACCEPT" << std::endl;

			auto sockfile = self->fileContext()->getFile(req->fd());
			if(!sockfile) {
				co_await sendErrorResponse(managarm::posix::Errors::BAD_FD);
				continue;
			}

			auto newfileResult = co_await sockfile->accept(self.get());
			if(!newfileResult) {
				assert(newfileResult.error() == Error::wouldBlock);
				co_await sendErrorResponse(managarm::posix::Errors::WOULD_BLOCK);
				continue;
			}
			auto newfile = newfileResult.value();
			auto fd = self->fileContext()->attachFile(std::move(newfile));

			managarm::posix::SvrResponse resp;
			resp.set_error(managarm::posix::Errors::SUCCESS);
			resp.set_fd(fd);

			auto [send_resp] = co_await helix_ng::exchangeMsgs(
					conversation,
					helix_ng::sendBragiHeadOnly(resp, frg::stl_allocator{})
				);

			HEL_CHECK(send_resp.error());
		}else if(req.request_type() == managarm::posix::CntReqType::EPOLL_CALL) {
			if(logRequests)
				std::cout << "posix: EPOLL_CALL" << std::endl;

			helix::SendBuffer send_resp;

			// Since file descriptors may appear multiple times in a poll() call,
			// we need to de-duplicate them here.
			std::unordered_map<int, unsigned int> fdsToEvents;

			auto epfile = epoll::createFile();
			assert(req.fds_size() == req.events_size());

			bool errorOut = false;
			for(size_t i = 0; i < req.fds_size(); i++) {
				auto [mapIt, inserted] = fdsToEvents.insert({req.fds(i), 0});
				if(!inserted)
					continue;

				auto file = self->fileContext()->getFile(req.fds(i));
				if(!file) {
					// poll() is supposed to fail on a per-FD basis.
					mapIt->second = POLLNVAL;
					continue;
				}
				auto locked = file->weakFile().lock();
				assert(locked);

				// Translate POLL events to EPOLL events.
				if(req.events(i) & ~(POLLIN | POLLPRI | POLLOUT | POLLRDHUP | POLLERR | POLLHUP
						| POLLNVAL)) {
					std::cout << "\e[31mposix: Unexpected events for poll()\e[39m" << std::endl;
					co_await sendErrorResponse(managarm::posix::Errors::ILLEGAL_ARGUMENTS);
					errorOut = true;
					break;
				}

				unsigned int mask = 0;
				if(req.events(i) & POLLIN) mask |= EPOLLIN;
				if(req.events(i) & POLLOUT) mask |= EPOLLOUT;
				if(req.events(i) & POLLPRI) mask |= EPOLLPRI;
				if(req.events(i) & POLLRDHUP) mask |= EPOLLRDHUP;
				if(req.events(i) & POLLERR) mask |= EPOLLERR;
				if(req.events(i) & POLLHUP) mask |= EPOLLHUP;

				// addItem() can fail with EEXIST but we check for duplicate FDs above
				// so that cannot happen here.
				Error ret = epoll::addItem(epfile.get(), self.get(),
						std::move(locked), req.fds(i), mask, req.fds(i));
				assert(ret == Error::success);
			}
			if(errorOut)
				continue;

			struct epoll_event events[16];
			size_t k;
			if(req.timeout() < 0) {
				k = co_await epoll::wait(epfile.get(), events, 16);
			}else if(!req.timeout()) {
				// Do not bother to set up a timer for zero timeouts.
				async::cancellation_event cancel_wait;
				cancel_wait.cancel();
				k = co_await epoll::wait(epfile.get(), events, 16, cancel_wait);
			}else{
				assert(req.timeout() > 0);
				async::cancellation_event cancel_wait;
				helix::TimeoutCancellation timer{static_cast<uint64_t>(req.timeout()), cancel_wait};
				k = co_await epoll::wait(epfile.get(), events, 16, cancel_wait);
				co_await timer.retire();
			}

			// Assigned the returned events to each FD.
			for(size_t j = 0; j < k; ++j) {
				auto it = fdsToEvents.find(events[j].data.fd);
				assert(it != fdsToEvents.end());

				// Translate EPOLL events back to POLL events.
				assert(!it->second);
				if(events[j].events & EPOLLIN) it->second |= POLLIN;
				if(events[j].events & EPOLLOUT) it->second |= POLLOUT;
				if(events[j].events & EPOLLPRI) it->second |= POLLPRI;
				if(events[j].events & EPOLLRDHUP) it->second |= POLLRDHUP;
				if(events[j].events & EPOLLERR) it->second |= POLLERR;
				if(events[j].events & EPOLLHUP) it->second |= POLLHUP;
			}

			managarm::posix::SvrResponse resp;
			resp.set_error(managarm::posix::Errors::SUCCESS);

<<<<<<< HEAD
			for(size_t i = 0; i != req.fds_size(); ++i) {
=======
			for(size_t i = 0; i < req.fds_size(); ++i) {
>>>>>>> 1d552c9d
				auto it = fdsToEvents.find(req.fds(i));
				assert(it != fdsToEvents.end());
				resp.add_events(it->second);
			}

			auto ser = resp.SerializeAsString();
			auto &&transmit = helix::submitAsync(conversation, helix::Dispatcher::global(),
					helix::action(&send_resp, ser.data(), ser.size()));
			co_await transmit.async_wait();
			HEL_CHECK(send_resp.error());
		}else if(req.request_type() == managarm::posix::CntReqType::EPOLL_CREATE) {
			if(logRequests)
				std::cout << "posix: EPOLL_CREATE" << std::endl;

			helix::SendBuffer send_resp;

			assert(!(req.flags() & ~(managarm::posix::OpenFlags::OF_CLOEXEC)));

			auto file = epoll::createFile();
			auto fd = self->fileContext()->attachFile(file,
					req.flags() & managarm::posix::OpenFlags::OF_CLOEXEC);

			managarm::posix::SvrResponse resp;
			resp.set_error(managarm::posix::Errors::SUCCESS);
			resp.set_fd(fd);

			auto ser = resp.SerializeAsString();
			auto &&transmit = helix::submitAsync(conversation, helix::Dispatcher::global(),
					helix::action(&send_resp, ser.data(), ser.size()));
			co_await transmit.async_wait();
			HEL_CHECK(send_resp.error());
		}else if(req.request_type() == managarm::posix::CntReqType::EPOLL_ADD) {
			if(logRequests)
				std::cout << "posix: EPOLL_ADD" << std::endl;

			helix::SendBuffer send_resp;

			auto epfile = self->fileContext()->getFile(req.fd());
			auto file = self->fileContext()->getFile(req.newfd());
			if(!file || !epfile) {
				co_await sendErrorResponse(managarm::posix::Errors::BAD_FD);
				continue;
			}

			auto locked = file->weakFile().lock();
			assert(locked);
			Error ret = epoll::addItem(epfile.get(), self.get(),
					std::move(locked), req.newfd(), req.flags(), req.cookie());
			if(ret == Error::alreadyExists) {
				co_await sendErrorResponse(managarm::posix::Errors::ALREADY_EXISTS);
				continue;
			}
			assert(ret == Error::success);

			managarm::posix::SvrResponse resp;
			resp.set_error(managarm::posix::Errors::SUCCESS);

			auto ser = resp.SerializeAsString();
			auto &&transmit = helix::submitAsync(conversation, helix::Dispatcher::global(),
					helix::action(&send_resp, ser.data(), ser.size()));
			co_await transmit.async_wait();
			HEL_CHECK(send_resp.error());
		}else if(req.request_type() == managarm::posix::CntReqType::EPOLL_MODIFY) {
			if(logRequests)
				std::cout << "posix: EPOLL_MODIFY" << std::endl;

			helix::SendBuffer send_resp;

			auto epfile = self->fileContext()->getFile(req.fd());
			auto file = self->fileContext()->getFile(req.newfd());
			assert(epfile && "Illegal FD for EPOLL_MODIFY");
			assert(file && "Illegal FD for EPOLL_MODIFY item");

			Error ret = epoll::modifyItem(epfile.get(), file.get(), req.newfd(),
					req.flags(), req.cookie());
			if(ret == Error::noSuchFile) {
				co_await sendErrorResponse(managarm::posix::Errors::FILE_NOT_FOUND);
				continue;
			}
			assert(ret == Error::success);

			managarm::posix::SvrResponse resp;
			resp.set_error(managarm::posix::Errors::SUCCESS);

			auto ser = resp.SerializeAsString();
			auto &&transmit = helix::submitAsync(conversation, helix::Dispatcher::global(),
					helix::action(&send_resp, ser.data(), ser.size()));
			co_await transmit.async_wait();
			HEL_CHECK(send_resp.error());
		}else if(req.request_type() == managarm::posix::CntReqType::EPOLL_DELETE) {
			if(logRequests)
				std::cout << "posix: EPOLL_DELETE" << std::endl;

			helix::SendBuffer send_resp;

			auto epfile = self->fileContext()->getFile(req.fd());
			auto file = self->fileContext()->getFile(req.newfd());
			if(!epfile || !file) {
				std::cout << "posix: Illegal FD for EPOLL_DELETE" << std::endl;
				co_await sendErrorResponse(managarm::posix::Errors::BAD_FD);
				continue;
			}

			Error ret = epoll::deleteItem(epfile.get(), file.get(), req.newfd(), req.flags());
			if(ret == Error::noSuchFile) {
				co_await sendErrorResponse(managarm::posix::Errors::FILE_NOT_FOUND);
				continue;
			}
			assert(ret == Error::success);

			managarm::posix::SvrResponse resp;
			resp.set_error(managarm::posix::Errors::SUCCESS);

			auto ser = resp.SerializeAsString();
			auto &&transmit = helix::submitAsync(conversation, helix::Dispatcher::global(),
					helix::action(&send_resp, ser.data(), ser.size()));
			co_await transmit.async_wait();
			HEL_CHECK(send_resp.error());
		}else if(req.request_type() == managarm::posix::CntReqType::EPOLL_WAIT) {
			if(logRequests)
				std::cout << "posix: EPOLL_WAIT request" << std::endl;

			helix::SendBuffer send_resp;
			helix::SendBuffer send_data;
			uint64_t former = self->signalMask();

			auto epfile = self->fileContext()->getFile(req.fd());
			if(!epfile) {
				co_await sendErrorResponse(managarm::posix::Errors::BAD_FD);
				continue;
			}
			if(req.sigmask_needed()) {
				self->setSignalMask(req.sigmask());
			}

			struct epoll_event events[16];
			size_t k;
			if(req.timeout() < 0) {
				k = co_await epoll::wait(epfile.get(), events,
						std::min(req.size(), uint32_t(16)));
			}else if(!req.timeout()) {
				// Do not bother to set up a timer for zero timeouts.
				async::cancellation_event cancel_wait;
				cancel_wait.cancel();
				k = co_await epoll::wait(epfile.get(), events,
						std::min(req.size(), uint32_t(16)), cancel_wait);
			}else{
				assert(req.timeout() > 0);
				async::cancellation_event cancel_wait;
				helix::TimeoutCancellation timer{static_cast<uint64_t>(req.timeout()), cancel_wait};
				k = co_await epoll::wait(epfile.get(), events, 16, cancel_wait);
				co_await timer.retire();
			}
			if(req.sigmask_needed()) {
				self->setSignalMask(former);
			}

			managarm::posix::SvrResponse resp;
			resp.set_error(managarm::posix::Errors::SUCCESS);

			auto ser = resp.SerializeAsString();
			auto &&transmit = helix::submitAsync(conversation, helix::Dispatcher::global(),
					helix::action(&send_resp, ser.data(), ser.size(), kHelItemChain),
					helix::action(&send_data, events, k * sizeof(struct epoll_event)));
			co_await transmit.async_wait();
			HEL_CHECK(send_resp.error());
		}else if(req.request_type() == managarm::posix::CntReqType::TIMERFD_CREATE) {
			if(logRequests)
				std::cout << "posix: TIMERFD_CREATE" << std::endl;

			helix::SendBuffer send_resp;

			assert(!(req.flags() & ~(TFD_CLOEXEC | TFD_NONBLOCK)));

			auto file = timerfd::createFile(req.flags() & TFD_NONBLOCK);
			auto fd = self->fileContext()->attachFile(file, req.flags() & TFD_CLOEXEC);

			managarm::posix::SvrResponse resp;
			resp.set_error(managarm::posix::Errors::SUCCESS);
			resp.set_fd(fd);

			auto ser = resp.SerializeAsString();
			auto &&transmit = helix::submitAsync(conversation, helix::Dispatcher::global(),
					helix::action(&send_resp, ser.data(), ser.size()));
			co_await transmit.async_wait();
			HEL_CHECK(send_resp.error());
		}else if(req.request_type() == managarm::posix::CntReqType::TIMERFD_SETTIME) {
			if(logRequests)
				std::cout << "posix: TIMERFD_SETTIME" << std::endl;

			helix::SendBuffer send_resp;

			auto file = self->fileContext()->getFile(req.fd());
			assert(file && "Illegal FD for TIMERFD_SETTIME");
			timerfd::setTime(file.get(),
					{static_cast<time_t>(req.time_secs()), static_cast<long>(req.time_nanos())},
					{static_cast<time_t>(req.interval_secs()), static_cast<long>(req.interval_nanos())});

			managarm::posix::SvrResponse resp;
			resp.set_error(managarm::posix::Errors::SUCCESS);

			auto ser = resp.SerializeAsString();
			auto &&transmit = helix::submitAsync(conversation, helix::Dispatcher::global(),
					helix::action(&send_resp, ser.data(), ser.size()));
			co_await transmit.async_wait();
			HEL_CHECK(send_resp.error());
		}else if(req.request_type() == managarm::posix::CntReqType::SIGNALFD_CREATE) {
			if(logRequests)
				std::cout << "posix: SIGNALFD_CREATE" << std::endl;

			helix::SendBuffer send_resp;

			if(req.flags() & ~(managarm::posix::OpenFlags::OF_CLOEXEC
					| managarm::posix::OpenFlags::OF_NONBLOCK)) {
				co_await sendErrorResponse(managarm::posix::Errors::ILLEGAL_ARGUMENTS);
				continue;
			}

			auto file = createSignalFile(req.sigset(),
					req.flags() & managarm::posix::OpenFlags::OF_NONBLOCK);
			auto fd = self->fileContext()->attachFile(file,
					req.flags() & managarm::posix::OpenFlags::OF_CLOEXEC);

			managarm::posix::SvrResponse resp;
			resp.set_error(managarm::posix::Errors::SUCCESS);
			resp.set_fd(fd);

			auto ser = resp.SerializeAsString();
			auto &&transmit = helix::submitAsync(conversation, helix::Dispatcher::global(),
					helix::action(&send_resp, ser.data(), ser.size()));
			co_await transmit.async_wait();
			HEL_CHECK(send_resp.error());
		}else if(preamble.id() == managarm::posix::InotifyCreateRequest::message_id) {
			auto req = bragi::parse_head_only<managarm::posix::InotifyCreateRequest>(recv_head);

			if (!req) {
				std::cout << "posix: Rejecting request due to decoding failure" << std::endl;
				break;
			}

			if(logRequests)
				std::cout << "posix: INOTIFY_CREATE" << std::endl;

			assert(!(req->flags() & ~(managarm::posix::OpenFlags::OF_CLOEXEC)));

			auto file = inotify::createFile();
			auto fd = self->fileContext()->attachFile(file,
					req->flags() & managarm::posix::OpenFlags::OF_CLOEXEC);

			managarm::posix::SvrResponse resp;
			resp.set_error(managarm::posix::Errors::SUCCESS);
			resp.set_fd(fd);

			auto [send_resp] = co_await helix_ng::exchangeMsgs(
					conversation,
					helix_ng::sendBragiHeadOnly(resp, frg::stl_allocator{})
				);

			HEL_CHECK(send_resp.error());
		}else if(preamble.id() == managarm::posix::InotifyAddRequest::message_id) {
			std::vector<std::byte> tail(preamble.tail_size());
			auto [recv_tail] = co_await helix_ng::exchangeMsgs(
					conversation,
					helix_ng::recvBuffer(tail.data(), tail.size())
				);
			HEL_CHECK(recv_tail.error());

			auto req = bragi::parse_head_tail<managarm::posix::InotifyAddRequest>(recv_head, tail);

			if (!req) {
				std::cout << "posix: Rejecting request due to decoding failure" << std::endl;
				break;
			}

			managarm::posix::SvrResponse resp;

			if(logRequests || logPaths)
				std::cout << "posix: INOTIFY_ADD" << req->path() << std::endl;

			auto ifile = self->fileContext()->getFile(req->fd());
			if(!ifile) {
				co_await sendErrorResponse(managarm::posix::Errors::BAD_FD);
				continue;
			}

			PathResolver resolver;
			resolver.setup(self->fsContext()->getRoot(),
					self->fsContext()->getWorkingDirectory(), req->path());
			auto resolveResult = co_await resolver.resolve();
			if(!resolveResult) {
				if(resolveResult.error() == protocols::fs::Error::illegalOperationTarget) {
					co_await sendErrorResponse(managarm::posix::Errors::ILLEGAL_OPERATION_TARGET);
					continue;
				} else if(resolveResult.error() == protocols::fs::Error::fileNotFound) {
					co_await sendErrorResponse(managarm::posix::Errors::FILE_NOT_FOUND);
					continue;
				} else if(resolveResult.error() == protocols::fs::Error::notDirectory) {
					co_await sendErrorResponse(managarm::posix::Errors::NOT_A_DIRECTORY);
					continue;
				} else {
					std::cout << "posix: Unexpected failure from resolve()" << std::endl;
					co_return;
				}
			}

			auto wd = inotify::addWatch(ifile.get(), resolver.currentLink()->getTarget(),
					req->flags());

			resp.set_error(managarm::posix::Errors::SUCCESS);
			resp.set_wd(wd);

			auto [send_resp] = co_await helix_ng::exchangeMsgs(
					conversation,
					helix_ng::sendBragiHeadOnly(resp, frg::stl_allocator{})
				);

			HEL_CHECK(send_resp.error());
		}else if(preamble.id() == managarm::posix::EventfdCreateRequest::message_id) {
			auto req = bragi::parse_head_only<managarm::posix::EventfdCreateRequest>(recv_head);

			if (!req) {
				std::cout << "posix: Rejecting request due to decoding failure" << std::endl;
				break;
			}

			if(logRequests)
				std::cout << "posix: EVENTFD_CREATE" << std::endl;

			managarm::posix::SvrResponse resp;

			if (req->flags() & ~(managarm::posix::OpenFlags::OF_CLOEXEC | managarm::posix::OpenFlags::OF_NONBLOCK)) {
				std::cout << "posix: invalid flag specified (EFD_SEMAPHORE?)" << std::endl;
				std::cout << "posix: flags specified: " << req->flags() << std::endl;
				resp.set_error(managarm::posix::Errors::ILLEGAL_ARGUMENTS);
			} else {

				auto file = eventfd::createFile(req->initval(), req->flags() & managarm::posix::OpenFlags::OF_NONBLOCK);
				auto fd = self->fileContext()->attachFile(file,
						req->flags() & managarm::posix::OpenFlags::OF_CLOEXEC);

				resp.set_error(managarm::posix::Errors::SUCCESS);
				resp.set_fd(fd);
			}

			auto [send_resp] = co_await helix_ng::exchangeMsgs(
					conversation,
					helix_ng::sendBragiHeadOnly(resp, frg::stl_allocator{})
				);

			HEL_CHECK(send_resp.error());
		}else if(preamble.id() == managarm::posix::MknodAtRequest::message_id) {
			std::vector<std::byte> tail(preamble.tail_size());
			auto [recv_tail] = co_await helix_ng::exchangeMsgs(
					conversation,
					helix_ng::recvBuffer(tail.data(), tail.size())
				);
			HEL_CHECK(recv_tail.error());

			auto req = bragi::parse_head_tail<managarm::posix::MknodAtRequest>(recv_head, tail);

			if(!req) {
				std::cout << "posix: Rejecting request due to decoding failure" << std::endl;
				break;
			}

			if(logRequests || logPaths)
				std::cout << "posix: MKNODAT for path " << req->path() << " with mode " << req->mode() << " and device " << req->device() << std::endl;

			managarm::posix::SvrResponse resp;

			ViewPath relative_to;
			smarter::shared_ptr<File, FileHandle> file;

			if(!req->path().size()) {
				co_await sendErrorResponse(managarm::posix::Errors::ILLEGAL_ARGUMENTS);
				continue;
			}

			if(req->dirfd() == AT_FDCWD) {
				relative_to = self->fsContext()->getWorkingDirectory();
			} else {
				file = self->fileContext()->getFile(req->dirfd());

				if(!file) {
					co_await sendErrorResponse(managarm::posix::Errors::BAD_FD);
					continue;
				}

				relative_to = {file->associatedMount(), file->associatedLink()};
			}

			PathResolver resolver;
			resolver.setup(self->fsContext()->getRoot(),
					relative_to, req->path());
			auto resolveResult = co_await resolver.resolve(resolvePrefix);
			if(!resolveResult) {
				if(resolveResult.error() == protocols::fs::Error::illegalOperationTarget) {
					co_await sendErrorResponse(managarm::posix::Errors::ILLEGAL_OPERATION_TARGET);
					continue;
				} else if(resolveResult.error() == protocols::fs::Error::fileNotFound) {
					co_await sendErrorResponse(managarm::posix::Errors::FILE_NOT_FOUND);
					continue;
				} else if(resolveResult.error() == protocols::fs::Error::notDirectory) {
					co_await sendErrorResponse(managarm::posix::Errors::NOT_A_DIRECTORY);
					continue;
				} else {
					std::cout << "posix: Unexpected failure from resolve()" << std::endl;
					co_return;
				}
			}

			auto parent = resolver.currentLink()->getTarget();
			auto existsResult = co_await parent->getLink(resolver.nextComponent());
			assert(existsResult);
			auto exists = existsResult.value();
			if(exists) {
				co_await sendErrorResponse(managarm::posix::Errors::ALREADY_EXISTS);
				continue;
			}

			VfsType type;
			DeviceId dev;
			if(S_ISDIR(req->mode())) {
				type = VfsType::directory;
			} else if(S_ISCHR(req->mode())) {
				type = VfsType::charDevice;
			} else if(S_ISBLK(req->mode())) {
				type = VfsType::blockDevice;
			} else if(S_ISREG(req->mode())) {
				type = VfsType::regular;
			} else if(S_ISFIFO(req->mode())) {
				type = VfsType::fifo;
			} else if(S_ISLNK(req->mode())) {
				type = VfsType::symlink;
			} else if(S_ISSOCK(req->mode())) {
				type = VfsType::socket;
			} else {
				type = VfsType::null;
			}

			if(type == VfsType::charDevice || type == VfsType::blockDevice) {
				dev.first = major(req->device());
				dev.second = minor(req->device());

				auto result = co_await parent->mkdev(resolver.nextComponent(), type, dev);
				if(!result) {
					if(result.error() == Error::illegalOperationTarget) {
						co_await sendErrorResponse(managarm::posix::Errors::ILLEGAL_OPERATION_TARGET);
						continue;
					} else {
						std::cout << "posix: Unexpected failure from mkdev()" << std::endl;
						co_return;
					}
				}
			} else if(type == VfsType::fifo) {
				auto result = co_await parent->mkfifo(resolver.nextComponent(), req->mode());
				if(!result) {
					if(result.error() == Error::illegalOperationTarget) {
						co_await sendErrorResponse(managarm::posix::Errors::ILLEGAL_OPERATION_TARGET);
						continue;
					} else {
						std::cout << "posix: Unexpected failure from mkfifo()" << std::endl;
						co_return;
					}
				}
			} else if(type == VfsType::socket) {
				auto result = co_await parent->mksocket(resolver.nextComponent());
				if(!result) {
					if(result.error() == Error::illegalOperationTarget) {
						co_await sendErrorResponse(managarm::posix::Errors::ILLEGAL_OPERATION_TARGET);
						continue;
					} else {
						std::cout << "posix: Unexpected failure from mksocket()" << std::endl;
						co_return;
					}
				}
			} else {
				// TODO: Handle regular files.
				std::cout << "\e[31mposix: Creating regular files with mknod is not supported.\e[39m" << std::endl;
				co_await sendErrorResponse(managarm::posix::Errors::ILLEGAL_ARGUMENTS);
				continue;
			}
			resp.set_error(managarm::posix::Errors::SUCCESS);

			auto [send_resp] = co_await helix_ng::exchangeMsgs(
					conversation,
					helix_ng::sendBragiHeadOnly(resp, frg::stl_allocator{})
				);

			HEL_CHECK(send_resp.error());
		}else if(preamble.id() == managarm::posix::GetPgidRequest::message_id) {
			auto req = bragi::parse_head_only<managarm::posix::GetPgidRequest>(recv_head);

			if (!req) {
				std::cout << "posix: Rejecting request due to decoding failure" << std::endl;
				break;
			}

			if(logRequests)
				std::cout << "posix: GET_PGID" << std::endl;

			std::shared_ptr<Process> target;
			if(req->pid()) {
				target = Process::findProcess(req->pid());
				if(!target) {
					co_await sendErrorResponse(managarm::posix::Errors::NO_SUCH_RESOURCE);
					continue;
				}
			} else {
				target = self;
			}

			managarm::posix::SvrResponse resp;
			resp.set_error(managarm::posix::Errors::SUCCESS);
			resp.set_pid(target->pgPointer()->getHull()->getPid());

			auto [send_resp] = co_await helix_ng::exchangeMsgs(
					conversation,
					helix_ng::sendBragiHeadOnly(resp, frg::stl_allocator{})
				);

			HEL_CHECK(send_resp.error());
		}else if(preamble.id() == managarm::posix::SetPgidRequest::message_id) {
			auto req = bragi::parse_head_only<managarm::posix::SetPgidRequest>(recv_head);

			if (!req) {
				std::cout << "posix: Rejecting request due to decoding failure" << std::endl;
				break;
			}

			if(logRequests)
				std::cout << "posix: SET_PGID" << std::endl;

			std::shared_ptr<Process> target;
			if(req->pid()) {
				target = Process::findProcess(req->pid());
				if(!target) {
					co_await sendErrorResponse(managarm::posix::Errors::NO_SUCH_RESOURCE);
					continue;
				}
			} else {
				target = self;
			}

			if(target->pgPointer()->getSession() != self->pgPointer()->getSession()) {
				co_await sendErrorResponse(managarm::posix::Errors::INSUFFICIENT_PERMISSION);
				continue;
			}

			// We can't change the process group ID of the session leader
			if(target->pid() == target->pgPointer()->getSession()->getSessionId()) {
				co_await sendErrorResponse(managarm::posix::Errors::INSUFFICIENT_PERMISSION);
				continue;
			}

			if(target->getParent()->pid() == self->pid()) {
				if(target->didExecute()) {
					co_await sendErrorResponse(managarm::posix::Errors::ACCESS_DENIED);
					continue;
				}
			}

			std::shared_ptr<ProcessGroup> group;
			// If pgid is 0, we're going to set it to the calling process's pid, use the target group.
			if(req->pgid()) {
				group = target->pgPointer()->getSession()->getProcessGroupById(req->pgid());
			} else {
				group = target->pgPointer();
			}

			if(group) {
				// Found, do permission checking and join
				group->reassociateProcess(target.get());
			} else {
				// Not found, making it if pgid and pid match, or if pgid is 0, indicating that we should make one
				if(target->pid() == req->pgid() || !req->pgid()) {
					target->pgPointer()->getSession()->spawnProcessGroup(target.get());
				} else {
					// Doesn't exists, and not requesting a make?
					co_await sendErrorResponse(managarm::posix::Errors::NO_SUCH_RESOURCE);
					continue;
				}
			}

			managarm::posix::SvrResponse resp;
			resp.set_error(managarm::posix::Errors::SUCCESS);

			auto [send_resp] = co_await helix_ng::exchangeMsgs(
					conversation,
					helix_ng::sendBragiHeadOnly(resp, frg::stl_allocator{})
				);

			HEL_CHECK(send_resp.error());
		}else if(preamble.id() == managarm::posix::GetSidRequest::message_id) {
			auto req = bragi::parse_head_only<managarm::posix::GetSidRequest>(recv_head);

			if (!req) {
				std::cout << "posix: Rejecting request due to decoding failure" << std::endl;
				break;
			}

			if(logRequests)
				std::cout << "posix: GET_SID on pid " << req->pid() << std::endl;

			std::shared_ptr<Process> target;
			if(req->pid()) {
				target = Process::findProcess(req->pid());
				if(!target) {
					co_await sendErrorResponse(managarm::posix::Errors::NO_SUCH_RESOURCE);
					continue;
				}
			} else {
				target = self;
			}
			managarm::posix::SvrResponse resp;
			resp.set_error(managarm::posix::Errors::SUCCESS);
			resp.set_pid(target->pgPointer()->getSession()->getSessionId());

			auto [send_resp] = co_await helix_ng::exchangeMsgs(
					conversation,
					helix_ng::sendBragiHeadOnly(resp, frg::stl_allocator{})
				);

			HEL_CHECK(send_resp.error());
		}else{
			std::cout << "posix: Illegal request" << std::endl;
			helix::SendBuffer send_resp;

			managarm::posix::SvrResponse resp;
			resp.set_error(managarm::posix::Errors::ILLEGAL_REQUEST);

			auto ser = resp.SerializeAsString();
			auto &&transmit = helix::submitAsync(conversation, helix::Dispatcher::global(),
					helix::action(&send_resp, ser.data(), ser.size()));
			co_await transmit.async_wait();
			HEL_CHECK(send_resp.error());
		}
	}

	if(logCleanup)
		std::cout << "\e[33mposix: Exiting serveRequests()\e[39m" << std::endl;
	generation->requestsDone.raise();
}

async::result<void> serve(std::shared_ptr<Process> self, std::shared_ptr<Generation> generation) {
	auto thread = self->threadDescriptor();

	std::array<char, 16> creds;
	HEL_CHECK(helGetCredentials(thread.getHandle(), 0, creds.data()));
	auto res = globalCredentialsMap.insert({creds, self});
	assert(res.second);

	co_await async::when_all(
		observeThread(self, generation),
		serveSignals(self, generation),
		serveRequests(self, generation)
	);
}

// --------------------------------------------------------

namespace {
	async::oneshot_event foundKerncfg;
	helix::UniqueLane kerncfgLane;
};

struct CmdlineNode final : public procfs::RegularNode {
	async::result<std::string> show() override {
		helix::Offer offer;
		helix::SendBuffer send_req;
		helix::RecvInline recv_resp;
		helix::RecvInline recv_cmdline;

		managarm::kerncfg::CntRequest req;
		req.set_req_type(managarm::kerncfg::CntReqType::GET_CMDLINE);

		auto ser = req.SerializeAsString();
		auto &&transmit = helix::submitAsync(kerncfgLane, helix::Dispatcher::global(),
				helix::action(&offer, kHelItemAncillary),
				helix::action(&send_req, ser.data(), ser.size(), kHelItemChain),
				helix::action(&recv_resp, kHelItemChain),
				helix::action(&recv_cmdline));
		co_await transmit.async_wait();
		HEL_CHECK(offer.error());
		HEL_CHECK(send_req.error());
		HEL_CHECK(recv_resp.error());
		HEL_CHECK(recv_cmdline.error());

		managarm::kerncfg::SvrResponse resp;
		resp.ParseFromArray(recv_resp.data(), recv_resp.length());
		assert(resp.error() == managarm::kerncfg::Error::SUCCESS);
		co_return std::string{(const char *)recv_cmdline.data(), recv_cmdline.length()} + '\n';
	}

	async::result<void> store(std::string) override {
		throw std::runtime_error("Cannot store to /proc/cmdline");
	}
};

async::result<void> enumerateKerncfg() {
	auto root = co_await mbus::Instance::global().getRoot();

	auto filter = mbus::Conjunction({
		mbus::EqualsFilter("class", "kerncfg")
	});

	auto handler = mbus::ObserverHandler{}
	.withAttach([] (mbus::Entity entity, mbus::Properties properties) -> async::detached {
		std::cout << "POSIX: Found kerncfg" << std::endl;

		kerncfgLane = helix::UniqueLane(co_await entity.bind());
		foundKerncfg.raise();
	});

	co_await root.linkObserver(std::move(filter), std::move(handler));
	co_await foundKerncfg.wait();

	auto procfs_root = std::static_pointer_cast<procfs::DirectoryNode>(getProcfs()->getTarget());
	procfs_root->directMkregular("cmdline", std::make_shared<CmdlineNode>());
}

// --------------------------------------------------------
// main() function
// --------------------------------------------------------

async::detached runInit() {
	co_await enumerateKerncfg();
	co_await clk::enumerateTracker();
	async::detach(net::enumerateNetserver());
	co_await populateRootView();
	co_await Process::init("sbin/posix-init");
}

int main() {
	std::cout << "Starting posix-subsystem" << std::endl;

//	HEL_CHECK(helSetPriority(kHelThisThread, 1));

	{
		async::queue_scope scope{helix::globalQueue()};

		drvcore::initialize();

		charRegistry.install(createHeloutDevice());
		charRegistry.install(pts::createMasterDevice());
		charRegistry.install(createNullDevice());
		charRegistry.install(createFullDevice());
		charRegistry.install(createRandomDevice());
		charRegistry.install(createUrandomDevice());
		charRegistry.install(createZeroDevice());
		block_subsystem::run();
		drm_subsystem::run();
		input_subsystem::run();
		pci_subsystem::run();

		runInit();
	}

	async::run_forever(helix::globalQueue()->run_token(), helix::currentDispatcher);
}<|MERGE_RESOLUTION|>--- conflicted
+++ resolved
@@ -3078,11 +3078,7 @@
 			managarm::posix::SvrResponse resp;
 			resp.set_error(managarm::posix::Errors::SUCCESS);
 
-<<<<<<< HEAD
 			for(size_t i = 0; i != req.fds_size(); ++i) {
-=======
-			for(size_t i = 0; i < req.fds_size(); ++i) {
->>>>>>> 1d552c9d
 				auto it = fdsToEvents.find(req.fds(i));
 				assert(it != fdsToEvents.end());
 				resp.add_events(it->second);
