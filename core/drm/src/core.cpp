
#include <assert.h>
#include <stdio.h>
#include <deque>
#include <experimental/optional>
#include <optional>
#include <functional>
#include <iostream>
#include <memory>
#include <numeric>
#include <sys/epoll.h>

#include <async/result.hpp>
#include <helix/ipc.hpp>
#include <protocols/fs/defs.hpp>
#include <protocols/fs/server.hpp>
#include <protocols/hw/client.hpp>
#include <protocols/mbus/client.hpp>
#include <libdrm/drm_fourcc.h>

#include "fs.bragi.hpp"
#include "core/drm/core.hpp"

// ----------------------------------------------------------------
// Device
// ----------------------------------------------------------------

drm_core::Device::Device() {
	struct SrcWProperty : drm_core::Property {
		SrcWProperty()
		: drm_core::Property{drm_core::IntPropertyType{}} { }

		bool validate(const Assignment&) override {
			return true;
		};
	};
	_srcWProperty = std::make_shared<SrcWProperty>();
	
	struct SrcHProperty : drm_core::Property {
		SrcHProperty()
		: drm_core::Property{drm_core::IntPropertyType{}} { }

		bool validate(const Assignment&) override {
			return true;
		};
	};
	_srcHProperty = std::make_shared<SrcHProperty>();

	struct FbIdProperty : drm_core::Property {
		FbIdProperty()
		: drm_core::Property{drm_core::ObjectPropertyType{}} { }
		
		bool validate(const Assignment& assignment) override {
			if(!assignment.objectValue)
				return true;

			if(assignment.objectValue->asFrameBuffer())
				return true;

			return false;
		};
	};
	_fbIdProperty = std::make_shared<FbIdProperty>();

	struct ModeIdProperty : drm_core::Property {
		ModeIdProperty()
		: drm_core::Property{drm_core::BlobPropertyType{}} { }

		bool validate(const Assignment& assignment) override {
			if(!assignment.blobValue)
				return true;

			if(assignment.blobValue->size() != sizeof(drm_mode_modeinfo))
				return false;
			
			drm_mode_modeinfo mode_info;
			memcpy(&mode_info, assignment.blobValue->data(), sizeof(drm_mode_modeinfo));
			if(mode_info.hdisplay > mode_info.hsync_start)
				return false;
			if(mode_info.hsync_start > mode_info.hsync_end)
				return false;
			if(mode_info.hsync_end > mode_info.htotal)
				return false;

			if(mode_info.vdisplay > mode_info.vsync_start)
				return false;
			if(mode_info.vsync_start > mode_info.vsync_end)
				return false;
			if(mode_info.vsync_end > mode_info.vtotal)
				return false;

			return true;
		};
	};
	_modeIdProperty = std::make_shared<ModeIdProperty>();

	struct CrtcXProperty : drm_core::Property {
		CrtcXProperty()
		: drm_core::Property{drm_core::IntPropertyType{}} { }

		bool validate(const Assignment&) override {
			return true;
		};
	};
	_crtcXProperty = std::make_shared<CrtcXProperty>();
	
	struct CrtcYProperty : drm_core::Property {
		CrtcYProperty()
		: drm_core::Property{drm_core::IntPropertyType{}} { }

		bool validate(const Assignment&) override {
			return true;
		};
	};
	_crtcYProperty = std::make_shared<CrtcYProperty>();


}

void drm_core::Device::setupCrtc(drm_core::Crtc *crtc) {
	crtc->index = _crtcs.size();
	_crtcs.push_back(crtc);
}

void drm_core::Device::setupEncoder(drm_core::Encoder *encoder) {
	encoder->index = _encoders.size();
	_encoders.push_back(encoder);
}

void drm_core::Device::attachConnector(drm_core::Connector *connector) {
	_connectors.push_back(connector);
}

const std::vector<drm_core::Crtc *> &drm_core::Device::getCrtcs() {
	return _crtcs;
}

const std::vector<drm_core::Encoder *> &drm_core::Device::getEncoders() {
	return _encoders;
}

const std::vector<drm_core::Connector *> &drm_core::Device::getConnectors() {
	return _connectors;
}

void drm_core::Device::registerObject(drm_core::ModeObject *object) {
	_objects.insert({object->id(), object});
}

std::shared_ptr<drm_core::ModeObject> drm_core::Device::findObject(uint32_t id) {
	auto it = _objects.find(id);
	if(it == _objects.end())
		return nullptr;
	return it->second->sharedModeObject();
}

uint64_t drm_core::Device::installMapping(drm_core::BufferObject *bo) {
	assert(bo->getSize() < (UINT64_C(1) << 32));
	return static_cast<uint64_t>(_memorySlotAllocator.allocate()) << 32;
}
	
void drm_core::Device::setupMinDimensions(uint32_t width, uint32_t height) {
	_minWidth = width;
	_minHeight = height;
}

void drm_core::Device::setupMaxDimensions(uint32_t width, uint32_t height) {
	_maxWidth = width;
	_maxHeight = height;
}

uint32_t drm_core::Device::getMinWidth() {
	return _minWidth;
}

uint32_t drm_core::Device::getMaxWidth() {
	return _maxWidth;
}

uint32_t drm_core::Device::getMinHeight() {
	return _minHeight;
}

uint32_t drm_core::Device::getMaxHeight() {
	return _maxHeight;
}
	
drm_core::Property *drm_core::Device::srcWProperty() {
	return _srcWProperty.get();
}

drm_core::Property *drm_core::Device::srcHProperty() {
	return _srcHProperty.get();
}

drm_core::Property *drm_core::Device::fbIdProperty() {
	return _fbIdProperty.get();
}

drm_core::Property *drm_core::Device::modeIdProperty() {
	return _modeIdProperty.get();
}

drm_core::Property *drm_core::Device::crtcXProperty() {
	return _crtcXProperty.get();
}

drm_core::Property *drm_core::Device::crtcYProperty() {
	return _crtcYProperty.get();
}
	
// ----------------------------------------------------------------
// Property
// ----------------------------------------------------------------

bool drm_core::Property::validate(const Assignment&) {
	return true;
}

drm_core::PropertyType drm_core::Property::propertyType() {
	return _propertyType;
}

// ----------------------------------------------------------------
// BufferObject
// ----------------------------------------------------------------

void drm_core::BufferObject::setupMapping(uint64_t mapping) {
	_mapping = mapping;
}

uint64_t drm_core::BufferObject::getMapping() {
	return _mapping;
}

// ----------------------------------------------------------------
// Encoder
// ----------------------------------------------------------------

drm_core::Encoder::Encoder(uint32_t id)
	:drm_core::ModeObject { ObjectType::encoder, id } {
	index = -1;
	_currentCrtc = nullptr;
}

drm_core::Crtc *drm_core::Encoder::currentCrtc() {
	return _currentCrtc;
}

void drm_core::Encoder::setCurrentCrtc(drm_core::Crtc *crtc) {
	_currentCrtc = crtc;
}
	
void drm_core::Encoder::setupEncoderType(uint32_t type) {
	_encoderType = type;
}
	
uint32_t drm_core::Encoder::getEncoderType() {
	return _encoderType;
}
	
void drm_core::Encoder::setupPossibleCrtcs(std::vector<drm_core::Crtc *> crtcs) {
	_possibleCrtcs = crtcs;
}
	
const std::vector<drm_core::Crtc *> &drm_core::Encoder::getPossibleCrtcs() {
	return _possibleCrtcs;
}
	
void drm_core::Encoder::setupPossibleClones(std::vector<drm_core::Encoder *> clones) {
	_possibleClones = clones;
}
	
const std::vector<drm_core::Encoder *> &drm_core::Encoder::getPossibleClones() {
	return _possibleClones;
}

// ----------------------------------------------------------------
// ModeObject
// ----------------------------------------------------------------

uint32_t drm_core::ModeObject::id() {
	return _id;
}

drm_core::Encoder *drm_core::ModeObject::asEncoder() {
	if(_type != ObjectType::encoder)
		return nullptr;
	return static_cast<Encoder *>(this);
}

drm_core::Connector *drm_core::ModeObject::asConnector() {
	if(_type != ObjectType::connector)
		return nullptr;
	return static_cast<Connector *>(this);
}

drm_core::Crtc *drm_core::ModeObject::asCrtc() {
	if(_type != ObjectType::crtc)
		return nullptr;
	return static_cast<Crtc *>(this);
}

drm_core::FrameBuffer *drm_core::ModeObject::asFrameBuffer() {
	if(_type != ObjectType::frameBuffer)
		return nullptr;
	return static_cast<FrameBuffer *>(this);
}

drm_core::Plane *drm_core::ModeObject::asPlane() {
	if(_type != ObjectType::plane)
		return nullptr;
	return static_cast<Plane *>(this);
}

void drm_core::ModeObject::setupWeakPtr(std::weak_ptr<ModeObject> self) {
	_self = self;
}

std::shared_ptr<drm_core::ModeObject> drm_core::ModeObject::sharedModeObject() {
	return _self.lock();
}

// ----------------------------------------------------------------
// Crtc
// ----------------------------------------------------------------

drm_core::Crtc::Crtc(uint32_t id)
	:drm_core::ModeObject { ObjectType::crtc, id } {
	index = -1;
}

std::shared_ptr<drm_core::Blob> drm_core::Crtc::currentMode() {
	return _curMode;
}
	
void drm_core::Crtc::setCurrentMode(std::shared_ptr<drm_core::Blob> mode) {
	_curMode = mode;
}

drm_core::Plane *drm_core::Crtc::cursorPlane() {
	return nullptr;
}

// ----------------------------------------------------------------
// FrameBuffer
// ----------------------------------------------------------------

drm_core::FrameBuffer::FrameBuffer(uint32_t id)
	:drm_core::ModeObject { ObjectType::frameBuffer, id } {
}

// ----------------------------------------------------------------
// Plane
// ----------------------------------------------------------------

drm_core::Plane::Plane(uint32_t id)
	:drm_core::ModeObject { ObjectType::plane, id } {
}

// ----------------------------------------------------------------
// Connector
// ----------------------------------------------------------------

drm_core::Connector::Connector(uint32_t id)
	:drm_core::ModeObject { ObjectType::connector, id } {
	_currentEncoder = nullptr;
	_connectorType = 0;
}

const std::vector<drm_mode_modeinfo> &drm_core::Connector::modeList() {
	return _modeList;
}

void drm_core::Connector::setModeList(std::vector<drm_mode_modeinfo> mode_list) {
	_modeList = mode_list;
}
	
void drm_core::Connector::setCurrentStatus(uint32_t status) {
	_currentStatus = status;
}
	
void drm_core::Connector::setCurrentEncoder(drm_core::Encoder *encoder) {
	_currentEncoder = encoder;
}
	
drm_core::Encoder *drm_core::Connector::currentEncoder() {
	return _currentEncoder;
}

uint32_t drm_core::Connector::getCurrentStatus() {
	return _currentStatus;
}
	
void drm_core::Connector::setupPossibleEncoders(std::vector<drm_core::Encoder *> encoders) {
	_possibleEncoders = encoders;
}

const std::vector<drm_core::Encoder *> &drm_core::Connector::getPossibleEncoders() {
	return _possibleEncoders;
}
	
void drm_core::Connector::setupPhysicalDimensions(uint32_t width, uint32_t height) {
	_physicalWidth = width;
	_physicalHeight = height;
}

uint32_t drm_core::Connector::getPhysicalWidth() {
	return _physicalWidth;
}

uint32_t drm_core::Connector::getPhysicalHeight() {
	return _physicalHeight;
}

void drm_core::Connector::setupSubpixel(uint32_t subpixel) {
	_subpixel = subpixel;
}

uint32_t drm_core::Connector::getSubpixel() {
	return _subpixel;
}

uint32_t drm_core::Connector::connectorType() {
	return _connectorType;
}

// ----------------------------------------------------------------
// Blob
// ----------------------------------------------------------------

size_t drm_core::Blob::size() {
	return _data.size();
}
	
const void *drm_core::Blob::data() {
	return _data.data();
}

// ----------------------------------------------------------------
// File
// ----------------------------------------------------------------

drm_core::File::File(std::shared_ptr<Device> device)
: _device(device), _eventSequence{1} {
	HelHandle handle;
	HEL_CHECK(helCreateIndirectMemory(1024, &handle));
	_memory = helix::UniqueDescriptor{handle};

	_statusPage.update(_eventSequence, 0);
};

void drm_core::File::setBlocking(bool blocking) {
	_isBlocking = blocking;
}

void drm_core::File::attachFrameBuffer(std::shared_ptr<drm_core::FrameBuffer> frame_buffer) {
	_frameBuffers.push_back(frame_buffer);
}
	
void drm_core::File::detachFrameBuffer(drm_core::FrameBuffer *frame_buffer) {
	auto it = std::find_if(_frameBuffers.begin(), _frameBuffers.end(),
			([&](std::shared_ptr<drm_core::FrameBuffer> fb) {
				return fb.get() == frame_buffer;
			}));
	assert(it != _frameBuffers.end());
	_frameBuffers.erase(it);
}
	
const std::vector<std::shared_ptr<drm_core::FrameBuffer>> &drm_core::File::getFrameBuffers() {
	return _frameBuffers;
}
	
uint32_t drm_core::File::createHandle(std::shared_ptr<BufferObject> bo) {
	auto handle = _allocator.allocate();
	_buffers.insert({handle, bo});

	auto [boMemory, boOffset] = bo->getMemory();
	HEL_CHECK(helAlterMemoryIndirection(_memory.getHandle(),
			bo->getMapping() >> 32, boMemory.getHandle(),
			boOffset, bo->getSize()));

	return handle;
}
	
drm_core::BufferObject *drm_core::File::resolveHandle(uint32_t handle) {
	auto it = _buffers.find(handle);
	if(it == _buffers.end())
		return nullptr;
	return it->second.get();
};

void drm_core::File::postEvent(drm_core::Event event) {
	HEL_CHECK(helGetClock(&event.timestamp));

	if(_pendingEvents.empty()) {
		++_eventSequence;
		_statusPage.update(_eventSequence, EPOLLIN);
	}
	_pendingEvents.push_back(event);
	_eventBell.raise();
}

async::result<protocols::fs::ReadResult>
drm_core::File::read(void *object, const char *,
		void *buffer, size_t length) {
	auto self = static_cast<drm_core::File *>(object);

	if(!self->_isBlocking && self->_pendingEvents.empty())
		co_return protocols::fs::Error::wouldBlock;
	while(self->_pendingEvents.empty())
		co_await self->_eventBell.async_wait();

	auto ev = &self->_pendingEvents.front();

	// TODO: Support sequence number and CRTC id.
	drm_event_vblank out;
	memset(&out, 0, sizeof(drm_event_vblank));
	out.base.type = DRM_EVENT_FLIP_COMPLETE;
	out.base.length = sizeof(drm_event_vblank);
	out.user_data = ev->cookie;
	out.tv_sec = ev->timestamp / 1000000000;
	out.tv_usec = (ev->timestamp % 1000000000) / 1000;

	assert(length >= sizeof(drm_event_vblank));
	memcpy(buffer, &out, sizeof(drm_event_vblank));
	
	self->_pendingEvents.pop_front();
	if(self->_pendingEvents.empty())
		self->_statusPage.update(self->_eventSequence, 0);

	co_return sizeof(drm_event_vblank);
}

async::result<helix::BorrowedDescriptor>
drm_core::File::accessMemory(void *object) {
	auto self = static_cast<drm_core::File *>(object);
	co_return self->_memory;
}

async::result<void>
drm_core::File::ioctl(void *object, managarm::fs::CntRequest req,
		helix::UniqueLane conversation) {
	auto self = static_cast<drm_core::File *>(object);
	switch(req.command()) {
	case DRM_IOCTL_VERSION: {
		helix::SendBuffer send_resp;
		managarm::fs::SvrResponse resp;
	
		auto version = self->_device->driverVersion();
		auto info = self->_device->driverInfo();
		
		resp.set_drm_version_major(std::get<0>(version));
		resp.set_drm_version_minor(std::get<1>(version));
		resp.set_drm_version_patchlevel(std::get<2>(version));

		resp.set_drm_driver_name(std::get<0>(info));
		resp.set_drm_driver_desc(std::get<1>(info));
		resp.set_drm_driver_date(std::get<2>(info));

		resp.set_error(managarm::fs::Errors::SUCCESS);
		
		auto ser = resp.SerializeAsString();
		auto &&transmit = helix::submitAsync(conversation, helix::Dispatcher::global(),
			helix::action(&send_resp, ser.data(), ser.size()));
		co_await transmit.async_wait();
		HEL_CHECK(send_resp.error());
		break;
	}
	case DRM_IOCTL_GET_CAP: {
		helix::SendBuffer send_resp;
		managarm::fs::SvrResponse resp;
		
		switch(req.drm_capability()) {
		case DRM_CAP_TIMESTAMP_MONOTONIC: {
			resp.set_drm_value(1);
			resp.set_error(managarm::fs::Errors::SUCCESS);
			break;
		}
		case DRM_CAP_DUMB_BUFFER: {
			resp.set_drm_value(1);
			resp.set_error(managarm::fs::Errors::SUCCESS);
			break;
		}
		default: {
			std::cout << "core/drm: Unknown capability " << req.drm_capability() << std::endl;
			resp.set_drm_value(0);
			resp.set_error(managarm::fs::Errors::ILLEGAL_ARGUMENT);
		}}
		
		auto ser = resp.SerializeAsString();
		auto &&transmit = helix::submitAsync(conversation, helix::Dispatcher::global(),
			helix::action(&send_resp, ser.data(), ser.size()));
		co_await transmit.async_wait();
		HEL_CHECK(send_resp.error());
		break;
	}
	case DRM_IOCTL_MODE_GETRESOURCES: {
		helix::SendBuffer send_resp;
		managarm::fs::SvrResponse resp;

		auto &crtcs = self->_device->getCrtcs();
<<<<<<< HEAD
		for(size_t i = 0; i != crtcs.size(); i++) {
=======
		for(size_t i = 0; i < crtcs.size(); i++) {
>>>>>>> 1d552c9d
			resp.add_drm_crtc_ids(crtcs[i]->id());
		}
			
		auto &encoders = self->_device->getEncoders();
<<<<<<< HEAD
		for(size_t i = 0; i != encoders.size(); i++) {
=======
		for(size_t i = 0; i < encoders.size(); i++) {
>>>>>>> 1d552c9d
			resp.add_drm_encoder_ids(encoders[i]->id());
		}
	
		auto &connectors = self->_device->getConnectors();
<<<<<<< HEAD
		for(size_t i = 0; i != connectors.size(); i++) {
=======
		for(size_t i = 0; i < connectors.size(); i++) {
>>>>>>> 1d552c9d
			resp.add_drm_connector_ids(connectors[i]->id());
		}
		
		auto &fbs = self->getFrameBuffers();
<<<<<<< HEAD
		for(size_t i = 0; i != fbs.size(); i++) {
=======
		for(size_t i = 0; i < fbs.size(); i++) {
>>>>>>> 1d552c9d
			resp.add_drm_fb_ids(fbs[i]->id());
		}
	
		resp.set_drm_min_width(self->_device->getMinWidth());
		resp.set_drm_max_width(self->_device->getMaxWidth());
		resp.set_drm_min_height(self->_device->getMinHeight());
		resp.set_drm_max_height(self->_device->getMaxHeight());
		resp.set_error(managarm::fs::Errors::SUCCESS);
	
		auto ser = resp.SerializeAsString();
		auto &&transmit = helix::submitAsync(conversation, helix::Dispatcher::global(),
			helix::action(&send_resp, ser.data(), ser.size()));
		co_await transmit.async_wait();
		HEL_CHECK(send_resp.error());
		break;
	}
	case DRM_IOCTL_MODE_GETCONNECTOR: {
		helix::SendBuffer send_resp;
		helix::SendBuffer send_list;
		managarm::fs::SvrResponse resp;
	
		auto obj = self->_device->findObject(req.drm_connector_id());
		assert(obj);
		auto conn = obj->asConnector();
		assert(conn);
		
		auto psbl_enc = conn->getPossibleEncoders();
<<<<<<< HEAD
		for(size_t i = 0; i != psbl_enc.size(); i++) {
=======
		for(size_t i = 0; i < psbl_enc.size(); i++) { 
>>>>>>> 1d552c9d
			resp.add_drm_encoders(psbl_enc[i]->id());
		}

		resp.set_drm_encoder_id(conn->currentEncoder()->id());
		resp.set_drm_connector_type(conn->connectorType());
		resp.set_drm_connector_type_id(0);
		resp.set_drm_connection(conn->getCurrentStatus()); // DRM_MODE_CONNECTED
		resp.set_drm_mm_width(conn->getPhysicalWidth());
		resp.set_drm_mm_height(conn->getPhysicalHeight());
		resp.set_drm_subpixel(conn->getSubpixel());
		resp.set_drm_num_modes(conn->modeList().size());
		resp.set_error(managarm::fs::Errors::SUCCESS);
	
		auto ser = resp.SerializeAsString();
		auto &&transmit = helix::submitAsync(conversation, helix::Dispatcher::global(),
			helix::action(&send_resp, ser.data(), ser.size(), kHelItemChain),
			helix::action(&send_list, conn->modeList().data(),
					std::min(static_cast<size_t>(req.drm_max_modes()), conn->modeList().size())
							* sizeof(drm_mode_modeinfo)));
		co_await transmit.async_wait();
		HEL_CHECK(send_resp.error());
		HEL_CHECK(send_list.error());
		break;
	}
	case DRM_IOCTL_MODE_GETENCODER: {
		helix::SendBuffer send_resp;
		managarm::fs::SvrResponse resp;

		resp.set_drm_encoder_type(0);

		auto obj = self->_device->findObject(req.drm_encoder_id());
		assert(obj);
		auto enc = obj->asEncoder();
		assert(enc);
		resp.set_drm_crtc_id(enc->currentCrtc()->id());
		
		uint32_t crtc_mask = 0;
		for(auto crtc : enc->getPossibleCrtcs()) {
			crtc_mask |= 1 << crtc->index;
		}
		resp.set_drm_possible_crtcs(crtc_mask);
		
		uint32_t clone_mask = 0;
		for(auto clone : enc->getPossibleClones()) {
			clone_mask |= 1 << clone->index;
		}
		resp.set_drm_possible_clones(clone_mask);

		resp.set_error(managarm::fs::Errors::SUCCESS);
	
		auto ser = resp.SerializeAsString();
		auto &&transmit = helix::submitAsync(conversation, helix::Dispatcher::global(),
			helix::action(&send_resp, ser.data(), ser.size()));
		co_await transmit.async_wait();
		HEL_CHECK(send_resp.error());
		break;
	}
	case DRM_IOCTL_MODE_CREATE_DUMB: {
		helix::SendBuffer send_resp;
		managarm::fs::SvrResponse resp;

		auto pair = self->_device->createDumb(req.drm_width(), req.drm_height(), req.drm_bpp());
		auto handle = self->createHandle(pair.first);
		resp.set_drm_handle(handle);

		resp.set_drm_pitch(pair.second);
		resp.set_drm_size(pair.first->getSize());
		resp.set_error(managarm::fs::Errors::SUCCESS);
	
		auto ser = resp.SerializeAsString();
		auto &&transmit = helix::submitAsync(conversation, helix::Dispatcher::global(),
			helix::action(&send_resp, ser.data(), ser.size()));
		co_await transmit.async_wait();
		HEL_CHECK(send_resp.error());
		break;
	}
	case DRM_IOCTL_MODE_ADDFB: {
		helix::SendBuffer send_resp;
		managarm::fs::SvrResponse resp;

		auto bo = self->resolveHandle(req.drm_handle());
		assert(bo);
		auto buffer = bo->sharedBufferObject();
		
		auto fourcc = convertLegacyFormat(req.drm_bpp(), req.drm_depth());
		auto fb = self->_device->createFrameBuffer(buffer, req.drm_width(), req.drm_height(),
				fourcc, req.drm_pitch());
		self->attachFrameBuffer(fb);
		resp.set_drm_fb_id(fb->id());
		resp.set_error(managarm::fs::Errors::SUCCESS);
	
		auto ser = resp.SerializeAsString();
		auto &&transmit = helix::submitAsync(conversation, helix::Dispatcher::global(),
			helix::action(&send_resp, ser.data(), ser.size()));
		co_await transmit.async_wait();
		HEL_CHECK(send_resp.error());
		break;
	}
	case DRM_IOCTL_MODE_RMFB: {
		helix::SendBuffer send_resp;
		managarm::fs::SvrResponse resp;
		
		auto obj = self->_device->findObject(req.drm_fb_id());
		assert(obj);
		auto fb = obj->asFrameBuffer();
		assert(fb);
		self->detachFrameBuffer(fb);
		resp.set_error(managarm::fs::Errors::SUCCESS);
		
		auto ser = resp.SerializeAsString();
		auto &&transmit = helix::submitAsync(conversation, helix::Dispatcher::global(),
			helix::action(&send_resp, ser.data(), ser.size()));
		co_await transmit.async_wait();
		HEL_CHECK(send_resp.error());
		break;
	}
	case DRM_IOCTL_MODE_MAP_DUMB: {
		helix::SendBuffer send_resp;
		managarm::fs::SvrResponse resp;

		auto bo = self->resolveHandle(req.drm_handle());
		assert(bo);
		auto buffer = bo->sharedBufferObject();
	
		resp.set_drm_offset(buffer->getMapping());
		resp.set_error(managarm::fs::Errors::SUCCESS);
	
		auto ser = resp.SerializeAsString();
		auto &&transmit = helix::submitAsync(conversation, helix::Dispatcher::global(),
			helix::action(&send_resp, ser.data(), ser.size()));
		co_await transmit.async_wait();
		HEL_CHECK(send_resp.error());
		break;
	}
	case DRM_IOCTL_MODE_GETCRTC: {
		helix::SendBuffer send_resp;
		helix::SendBuffer send_mode;
		managarm::fs::SvrResponse resp;

		auto obj = self->_device->findObject(req.drm_crtc_id());
		assert(obj);
		auto crtc = obj->asCrtc();
		assert(crtc);

		drm_mode_modeinfo mode_info;
		if(crtc->currentMode()) {
			/* TODO: Set x, y, fb_id, gamma_size */
			memcpy(&mode_info, crtc->currentMode()->data(), sizeof(drm_mode_modeinfo));
			resp.set_drm_mode_valid(1);
		}else{
			memset(&mode_info, 0, sizeof(drm_mode_modeinfo));
			resp.set_drm_mode_valid(0);
		}
			
		resp.set_error(managarm::fs::Errors::SUCCESS);
	
		auto ser = resp.SerializeAsString();
		auto &&transmit = helix::submitAsync(conversation, helix::Dispatcher::global(),
			helix::action(&send_resp, ser.data(), ser.size(), kHelItemChain),
			helix::action(&send_mode, &mode_info, sizeof(drm_mode_modeinfo)));
		co_await transmit.async_wait();
		HEL_CHECK(send_resp.error());
		HEL_CHECK(send_mode.error());
		break;
	}
	case DRM_IOCTL_MODE_SETCRTC: {
		std::vector<char> mode_buffer;
		mode_buffer.resize(sizeof(drm_mode_modeinfo));

		helix::RecvBuffer recv_buffer;
		auto &&buff = helix::submitAsync(conversation, helix::Dispatcher::global(),
				helix::action(&recv_buffer, mode_buffer.data(), sizeof(drm_mode_modeinfo)));
		co_await buff.async_wait();
		HEL_CHECK(recv_buffer.error());
		
		helix::SendBuffer send_resp;
		managarm::fs::SvrResponse resp;
	
		auto obj = self->_device->findObject(req.drm_crtc_id());
		assert(obj);
		auto crtc = obj->asCrtc();
		assert(crtc);
	
		std::vector<drm_core::Assignment> assignments;
		if(req.drm_mode_valid()) {
			auto mode_blob = std::make_shared<Blob>(std::move(mode_buffer));
			assignments.push_back(Assignment{ 
				crtc->sharedModeObject(),
				self->_device->modeIdProperty(),
				0,
				nullptr,
				mode_blob
			});
			
			auto fb = self->_device->findObject(req.drm_fb_id());
			assert(fb);
			assignments.push_back(Assignment{ 
				crtc->primaryPlane()->sharedModeObject(),
				self->_device->fbIdProperty(),
				0,
				fb,
				nullptr
			});
		}else{
			assignments.push_back(Assignment{ 
				crtc->sharedModeObject(),
				self->_device->modeIdProperty(),
				0,
				nullptr,
				nullptr
			});
		}

		auto config = self->_device->createConfiguration();
		auto valid = config->capture(assignments);
		assert(valid);
		config->commit();

		co_await config->waitForCompletion();

		resp.set_error(managarm::fs::Errors::SUCCESS);

		auto ser = resp.SerializeAsString();
		auto &&transmit = helix::submitAsync(conversation, helix::Dispatcher::global(),
			helix::action(&send_resp, ser.data(), ser.size()));
		co_await transmit.async_wait();
		HEL_CHECK(send_resp.error());
		break;
	}
	case DRM_IOCTL_MODE_PAGE_FLIP: {
		helix::SendBuffer send_resp;
		managarm::fs::SvrResponse resp;
	
		auto obj = self->_device->findObject(req.drm_crtc_id());
		assert(obj);
		auto crtc = obj->asCrtc();
		assert(crtc);
	
		std::vector<drm_core::Assignment> assignments;

		auto fb = self->_device->findObject(req.drm_fb_id());
		assert(fb);
		assignments.push_back(Assignment{ 
			crtc->primaryPlane()->sharedModeObject(),
			self->_device->fbIdProperty(),
			0,
			fb,
			nullptr
		});

		auto config = self->_device->createConfiguration();
		auto valid = config->capture(assignments);
		assert(valid);
		config->commit();

		self->_retirePageFlip(std::move(config), req.drm_cookie());
			
		resp.set_error(managarm::fs::Errors::SUCCESS);

		auto ser = resp.SerializeAsString();
		auto &&transmit = helix::submitAsync(conversation, helix::Dispatcher::global(),
			helix::action(&send_resp, ser.data(), ser.size()));
		co_await transmit.async_wait();
		HEL_CHECK(send_resp.error());
		break;
	}
	case DRM_IOCTL_MODE_DIRTYFB: {
		helix::SendBuffer send_resp;
		managarm::fs::SvrResponse resp;

		auto obj = self->_device->findObject(req.drm_fb_id());
		assert(obj);
		auto fb = obj->asFrameBuffer();
		assert(fb);
		fb->notifyDirty();

		resp.set_error(managarm::fs::Errors::SUCCESS);
		auto ser = resp.SerializeAsString();
		auto &&transmit = helix::submitAsync(conversation, helix::Dispatcher::global(),
			helix::action(&send_resp, ser.data(), ser.size()));
		co_await transmit.async_wait();
		HEL_CHECK(send_resp.error());
		break;
	}
	case DRM_IOCTL_MODE_CURSOR: {
		helix::SendBuffer send_resp;
		managarm::fs::SvrResponse resp;
	
		auto crtc_obj = self->_device->findObject(req.drm_crtc_id());
		assert(crtc_obj);
		auto crtc = crtc_obj->asCrtc();

		auto cursor_plane = crtc->cursorPlane();

		if (cursor_plane == nullptr) {
			resp.set_error(managarm::fs::Errors::NO_BACKING_DEVICE);
			auto ser = resp.SerializeAsString();
			auto &&transmit = helix::submitAsync(conversation, helix::Dispatcher::global(),
			helix::action(&send_resp, ser.data(), ser.size()));
			co_await transmit.async_wait();
			HEL_CHECK(send_resp.error());
			co_return;
		}

		std::vector<Assignment> assignments;
		switch(req.drm_flags()) {
		case DRM_MODE_CURSOR_BO: {
			resp.set_error(managarm::fs::Errors::SUCCESS);
			auto bo = self->resolveHandle(req.drm_handle());
			auto width = req.drm_width();
			auto height = req.drm_height();
			
			assignments.push_back(Assignment{ 
				cursor_plane->sharedModeObject(),
				self->_device->srcWProperty(),
				width,
				nullptr,
				nullptr
			});

			assignments.push_back(Assignment{
				cursor_plane->sharedModeObject(),
				self->_device->srcHProperty(),
				height,
				nullptr,
				nullptr
			});

			if (bo) {	
				auto fb = self->_device->createFrameBuffer(bo->sharedBufferObject(), width, height, DRM_FORMAT_ARGB8888, width * 4);
				assert(fb);
				assignments.push_back(Assignment{ 
					cursor_plane->sharedModeObject(),
					self->_device->fbIdProperty(),
					0,
					fb,
					nullptr
				});
			} else {
				assignments.push_back(Assignment{ 
					cursor_plane->sharedModeObject(),
					self->_device->fbIdProperty(),
					0,
					nullptr,
					nullptr
				});
			}
			break;
		}
		case DRM_MODE_CURSOR_MOVE: {
			resp.set_error(managarm::fs::Errors::SUCCESS);
			auto x = req.drm_x();
			auto y = req.drm_y();

			assignments.push_back(Assignment{
				cursor_plane->sharedModeObject(),
				self->_device->crtcXProperty(),
				x,
				nullptr,
				nullptr
			});

			assignments.push_back(Assignment{
				cursor_plane->sharedModeObject(),
				self->_device->crtcYProperty(),
				y,
				nullptr,
				nullptr
			});
			break;
		}
		default: {
			printf("\e[35mcore/drm: invalid request whilst handling DRM_IOCTL_MODE_CURSOR\e[39m\n");
			resp.set_error(managarm::fs::Errors::ILLEGAL_ARGUMENT);
		}}

		auto config = self->_device->createConfiguration();
		auto valid = config->capture(assignments);
		assert(valid);
		config->commit();

		co_await config->waitForCompletion();

		auto ser = resp.SerializeAsString();
		auto &&transmit = helix::submitAsync(conversation, helix::Dispatcher::global(),
		helix::action(&send_resp, ser.data(), ser.size()));
		co_await transmit.async_wait();
		HEL_CHECK(send_resp.error());
		break;
	}
	case DRM_IOCTL_MODE_DESTROY_DUMB: {
		self->_buffers.erase(req.drm_handle());

		helix::SendBuffer send_resp;
		managarm::fs::SvrResponse resp;

		resp.set_error(managarm::fs::Errors::SUCCESS);

		auto ser = resp.SerializeAsString();
		auto &&transmit = helix::submitAsync(conversation, helix::Dispatcher::global(),
			helix::action(&send_resp, ser.data(), ser.size()));
		co_await transmit.async_wait();
		HEL_CHECK(send_resp.error());
		break;
	}
	default: {
		helix::SendBuffer send_resp;
		managarm::fs::SvrResponse resp;

		std::cout << "\e[31m" "core/drm: Unknown ioctl() with ID "
				<< req.command() << "\e[39m" << std::endl;

		resp.set_error(managarm::fs::Errors::ILLEGAL_ARGUMENT);

		auto ser = resp.SerializeAsString();
		auto &&transmit = helix::submitAsync(conversation, helix::Dispatcher::global(),
			helix::action(&send_resp, ser.data(), ser.size()));
		co_await transmit.async_wait();
		HEL_CHECK(send_resp.error());
	}}
}

async::result<frg::expected<protocols::fs::Error, protocols::fs::PollWaitResult>>
drm_core::File::pollWait(void *object, uint64_t sequence, int mask,
		async::cancellation_token cancellation) {
	auto self = static_cast<drm_core::File *>(object);

	if(sequence > self->_eventSequence)
		co_return protocols::fs::Error::illegalArguments;

	// Wait until we surpass the input sequence.
	while(sequence == self->_eventSequence)
		co_await self->_eventBell.async_wait();

	co_return protocols::fs::PollWaitResult{self->_eventSequence,
			self->_eventSequence > 0 ? EPOLLIN : 0};
}

async::result<frg::expected<protocols::fs::Error, protocols::fs::PollStatusResult>>
drm_core::File::pollStatus(void *object) {
	auto self = static_cast<drm_core::File *>(object);

	int s = 0;
	if(!self->_pendingEvents.empty())
		s |= EPOLLIN;

	co_return protocols::fs::PollStatusResult{self->_eventSequence, s};
}

async::detached
drm_core::File::_retirePageFlip(std::unique_ptr<drm_core::Configuration> config,
			uint64_t cookie) {
	co_await config->waitForCompletion();

	Event event;
	event.cookie = cookie;
	postEvent(event);
}

namespace drm_core {

static constexpr auto defaultFileOperations = protocols::fs::FileOperations{
	.read = &File::read,
	.accessMemory = &File::accessMemory,
	.ioctl = &File::ioctl,
	.pollWait = &File::pollWait,
	.pollStatus = &File::pollStatus
};

async::detached serveDrmDevice(std::shared_ptr<drm_core::Device> device,
		helix::UniqueLane lane) {
	while(true) {
		helix::Accept accept;
		helix::RecvInline recv_req;

		auto &&header = helix::submitAsync(lane, helix::Dispatcher::global(),
				helix::action(&accept, kHelItemAncillary),
				helix::action(&recv_req));
		co_await header.async_wait();
		HEL_CHECK(accept.error());
		HEL_CHECK(recv_req.error());

		auto conversation = accept.descriptor();
		managarm::fs::CntRequest req;
		req.ParseFromArray(recv_req.data(), recv_req.length());
		if(req.req_type() == managarm::fs::CntReqType::DEV_OPEN) {
			if(req.flags() & ~(managarm::fs::OpenFlags::OF_NONBLOCK)) {
				helix::SendBuffer send_resp;

				std::cout << "\e[31m" "core/drm: Illegal flags " << req.flags()
						<< " for DEV_OPEN" "\e[39m" << std::endl;

				managarm::fs::SvrResponse resp;
				resp.set_error(managarm::fs::Errors::ILLEGAL_ARGUMENT);

				auto ser = resp.SerializeAsString();
				auto &&transmit = helix::submitAsync(conversation, helix::Dispatcher::global(),
						helix::action(&send_resp, ser.data(), ser.size()));
				co_await transmit.async_wait();
				HEL_CHECK(send_resp.error());
			}

			helix::SendBuffer send_resp;
			helix::PushDescriptor push_pt;
			helix::PushDescriptor push_page;

			helix::UniqueLane local_lane, remote_lane;
			std::tie(local_lane, remote_lane) = helix::createStream();
			auto file = smarter::make_shared<drm_core::File>(device);

			if(req.flags() & managarm::fs::OpenFlags::OF_NONBLOCK)
				file->setBlocking(false);

			async::detach(protocols::fs::servePassthrough(
					std::move(local_lane), file, &defaultFileOperations));

			managarm::fs::SvrResponse resp;
			resp.set_error(managarm::fs::Errors::SUCCESS);
			resp.set_caps(managarm::fs::FileCaps::FC_STATUS_PAGE);

			auto ser = resp.SerializeAsString();
			auto &&transmit = helix::submitAsync(conversation, helix::Dispatcher::global(),
					helix::action(&send_resp, ser.data(), ser.size(), kHelItemChain),
					helix::action(&push_pt, remote_lane, kHelItemChain),
					helix::action(&push_page, file->statusPageMemory()));
			co_await transmit.async_wait();
			HEL_CHECK(send_resp.error());
			HEL_CHECK(push_pt.error());
			HEL_CHECK(push_page.error());
		}else{
			throw std::runtime_error("Invalid request in serveDevice()");
		}
	}
}

} // namespace core_drm

// ----------------------------------------------------------------
// Functions
// ----------------------------------------------------------------

uint32_t drm_core::convertLegacyFormat(uint32_t bpp, uint32_t depth) {
	switch(bpp) {
		case 8:
			assert(depth == 8);
			return DRM_FORMAT_C8;
		
		case 16:
			assert(depth == 15 || depth == 16);
			if(depth == 15) {
				return DRM_FORMAT_XRGB1555;
			}else {
				return DRM_FORMAT_RGB565;
			}
		
		case 24:
			assert(depth == 24);
			return DRM_FORMAT_RGB888;

		case 32:
			assert(depth == 24 || depth == 30 || depth == 32);
			switch(depth) {
			case 24: return DRM_FORMAT_XRGB8888;
			case 30: return DRM_FORMAT_XRGB2101010;
			default: return DRM_FORMAT_ARGB8888;
			}

		default:
			throw std::runtime_error("Bad BPP");
	}
}

std::optional<drm_core::FormatInfo> drm_core::getFormatInfo(uint32_t fourcc) {
	switch(fourcc) {
		case(DRM_FORMAT_C8): return FormatInfo{1};
		case(DRM_FORMAT_XRGB1555): return FormatInfo{2};
		case(DRM_FORMAT_RGB565): return FormatInfo{2};
		case(DRM_FORMAT_RGB888): return FormatInfo{3};
		case(DRM_FORMAT_XRGB8888): return FormatInfo{4};
		case(DRM_FORMAT_XRGB2101010): return FormatInfo{4};
		case(DRM_FORMAT_ARGB8888): return FormatInfo{4};
		default: return std::nullopt;
	}
}

drm_mode_modeinfo drm_core::makeModeInfo(const char *name, uint32_t type,
		uint32_t clock, unsigned int hdisplay, unsigned int hsync_start,
		unsigned int hsync_end, unsigned int htotal, unsigned int hskew,
		unsigned int vdisplay, unsigned int vsync_start, unsigned int vsync_end,
		unsigned int vtotal, unsigned int vscan, uint32_t flags) {
	drm_mode_modeinfo mode_info;
	mode_info.clock = clock;
	mode_info.hdisplay = hdisplay;
	mode_info.hsync_start = hsync_start;
	mode_info.hsync_end = hsync_end;
	mode_info.htotal = htotal;
	mode_info.hskew = hskew;
	mode_info.vdisplay = vdisplay;
	mode_info.vsync_start = vsync_start;
	mode_info.vsync_end = vsync_end;
	mode_info.vtotal = vtotal;
	mode_info.vscan = vscan;
	mode_info.flags = flags;
	mode_info.type = type;
	strcpy(mode_info.name, name);
	return mode_info;
};

void drm_core::addDmtModes(std::vector<drm_mode_modeinfo> &supported_modes,
		unsigned int max_width, unsigned max_height) {
	drm_mode_modeinfo modes[] = {
	/* 0x01 - 640x350@85Hz */
	makeModeInfo("640x350", DRM_MODE_TYPE_DRIVER, 31500, 640, 672,
		   736, 832, 0, 350, 382, 385, 445, 0,
		   DRM_MODE_FLAG_PHSYNC | DRM_MODE_FLAG_NVSYNC),
	/* 0x02 - 640x400@85Hz */
	makeModeInfo("640x400", DRM_MODE_TYPE_DRIVER, 31500, 640, 672,
		   736, 832, 0, 400, 401, 404, 445, 0,
		   DRM_MODE_FLAG_NHSYNC | DRM_MODE_FLAG_PVSYNC),
	/* 0x03 - 720x400@85Hz */
	makeModeInfo("720x400", DRM_MODE_TYPE_DRIVER, 35500, 720, 756,
		   828, 936, 0, 400, 401, 404, 446, 0,
		   DRM_MODE_FLAG_NHSYNC | DRM_MODE_FLAG_PVSYNC),
	/* 0x04 - 640x480@60Hz */
	makeModeInfo("640x480", DRM_MODE_TYPE_DRIVER, 25175, 640, 656,
		   752, 800, 0, 480, 490, 492, 525, 0,
		   DRM_MODE_FLAG_NHSYNC | DRM_MODE_FLAG_NVSYNC),
	/* 0x05 - 640x480@72Hz */
	makeModeInfo("640x480", DRM_MODE_TYPE_DRIVER, 31500, 640, 664,
		   704, 832, 0, 480, 489, 492, 520, 0,
		   DRM_MODE_FLAG_NHSYNC | DRM_MODE_FLAG_NVSYNC),
	/* 0x06 - 640x480@75Hz */
	makeModeInfo("640x480", DRM_MODE_TYPE_DRIVER, 31500, 640, 656,
		   720, 840, 0, 480, 481, 484, 500, 0,
		   DRM_MODE_FLAG_NHSYNC | DRM_MODE_FLAG_NVSYNC),
	/* 0x07 - 640x480@85Hz */
	makeModeInfo("640x480", DRM_MODE_TYPE_DRIVER, 36000, 640, 696,
		   752, 832, 0, 480, 481, 484, 509, 0,
		   DRM_MODE_FLAG_NHSYNC | DRM_MODE_FLAG_NVSYNC),
	/* 0x08 - 800x600@56Hz */
	makeModeInfo("800x600", DRM_MODE_TYPE_DRIVER, 36000, 800, 824,
		   896, 1024, 0, 600, 601, 603, 625, 0,
		   DRM_MODE_FLAG_PHSYNC | DRM_MODE_FLAG_PVSYNC),
	/* 0x09 - 800x600@60Hz */
	makeModeInfo("800x600", DRM_MODE_TYPE_DRIVER, 40000, 800, 840,
		   968, 1056, 0, 600, 601, 605, 628, 0,
		   DRM_MODE_FLAG_PHSYNC | DRM_MODE_FLAG_PVSYNC),
	/* 0x0a - 800x600@72Hz */
	makeModeInfo("800x600", DRM_MODE_TYPE_DRIVER, 50000, 800, 856,
		   976, 1040, 0, 600, 637, 643, 666, 0,
		   DRM_MODE_FLAG_PHSYNC | DRM_MODE_FLAG_PVSYNC),
	/* 0x0b - 800x600@75Hz */
	makeModeInfo("800x600", DRM_MODE_TYPE_DRIVER, 49500, 800, 816,
		   896, 1056, 0, 600, 601, 604, 625, 0,
		   DRM_MODE_FLAG_PHSYNC | DRM_MODE_FLAG_PVSYNC),
	/* 0x0c - 800x600@85Hz */
	makeModeInfo("800x600", DRM_MODE_TYPE_DRIVER, 56250, 800, 832,
		   896, 1048, 0, 600, 601, 604, 631, 0,
		   DRM_MODE_FLAG_PHSYNC | DRM_MODE_FLAG_PVSYNC),
	/* 0x0d - 800x600@120Hz RB */
	makeModeInfo("800x600", DRM_MODE_TYPE_DRIVER, 73250, 800, 848,
		   880, 960, 0, 600, 603, 607, 636, 0,
		   DRM_MODE_FLAG_PHSYNC | DRM_MODE_FLAG_NVSYNC),
	/* 0x0e - 848x480@60Hz */
	makeModeInfo("848x480", DRM_MODE_TYPE_DRIVER, 33750, 848, 864,
		   976, 1088, 0, 480, 486, 494, 517, 0,
		   DRM_MODE_FLAG_PHSYNC | DRM_MODE_FLAG_PVSYNC),
	/* 0x0f - 1024x768@43Hz, interlace */
	makeModeInfo("1024x768i", DRM_MODE_TYPE_DRIVER, 44900, 1024, 1032,
		   1208, 1264, 0, 768, 768, 776, 817, 0,
		   DRM_MODE_FLAG_PHSYNC | DRM_MODE_FLAG_PVSYNC |
		   DRM_MODE_FLAG_INTERLACE),
	/* 0x10 - 1024x768@60Hz */
	makeModeInfo("1024x768", DRM_MODE_TYPE_DRIVER, 65000, 1024, 1048,
		   1184, 1344, 0, 768, 771, 777, 806, 0,
		   DRM_MODE_FLAG_NHSYNC | DRM_MODE_FLAG_NVSYNC),
	/* 0x11 - 1024x768@70Hz */
	makeModeInfo("1024x768", DRM_MODE_TYPE_DRIVER, 75000, 1024, 1048,
		   1184, 1328, 0, 768, 771, 777, 806, 0,
		   DRM_MODE_FLAG_NHSYNC | DRM_MODE_FLAG_NVSYNC),
	/* 0x12 - 1024x768@75Hz */
	makeModeInfo("1024x768", DRM_MODE_TYPE_DRIVER, 78750, 1024, 1040,
		   1136, 1312, 0, 768, 769, 772, 800, 0,
		   DRM_MODE_FLAG_PHSYNC | DRM_MODE_FLAG_PVSYNC),
	/* 0x13 - 1024x768@85Hz */
	makeModeInfo("1024x768", DRM_MODE_TYPE_DRIVER, 94500, 1024, 1072,
		   1168, 1376, 0, 768, 769, 772, 808, 0,
		   DRM_MODE_FLAG_PHSYNC | DRM_MODE_FLAG_PVSYNC),
	/* 0x14 - 1024x768@120Hz RB */
	makeModeInfo("1024x768", DRM_MODE_TYPE_DRIVER, 115500, 1024, 1072,
		   1104, 1184, 0, 768, 771, 775, 813, 0,
		   DRM_MODE_FLAG_PHSYNC | DRM_MODE_FLAG_NVSYNC),
	/* 0x15 - 1152x864@75Hz */
	makeModeInfo("1152x864", DRM_MODE_TYPE_DRIVER, 108000, 1152, 1216,
		   1344, 1600, 0, 864, 865, 868, 900, 0,
		   DRM_MODE_FLAG_PHSYNC | DRM_MODE_FLAG_PVSYNC),
	/* 0x55 - 1280x720@60Hz */
	makeModeInfo("1280x720", DRM_MODE_TYPE_DRIVER, 74250, 1280, 1390,
		   1430, 1650, 0, 720, 725, 730, 750, 0,
		   DRM_MODE_FLAG_PHSYNC | DRM_MODE_FLAG_PVSYNC),
	/* 0x16 - 1280x768@60Hz RB */
	makeModeInfo("1280x768", DRM_MODE_TYPE_DRIVER, 68250, 1280, 1328,
		   1360, 1440, 0, 768, 771, 778, 790, 0,
		   DRM_MODE_FLAG_PHSYNC | DRM_MODE_FLAG_NVSYNC),
	/* 0x17 - 1280x768@60Hz */
	makeModeInfo("1280x768", DRM_MODE_TYPE_DRIVER, 79500, 1280, 1344,
		   1472, 1664, 0, 768, 771, 778, 798, 0,
		   DRM_MODE_FLAG_NHSYNC | DRM_MODE_FLAG_PVSYNC),
	/* 0x18 - 1280x768@75Hz */
	makeModeInfo("1280x768", DRM_MODE_TYPE_DRIVER, 102250, 1280, 1360,
		   1488, 1696, 0, 768, 771, 778, 805, 0,
		   DRM_MODE_FLAG_NHSYNC | DRM_MODE_FLAG_PVSYNC),
	/* 0x19 - 1280x768@85Hz */
	makeModeInfo("1280x768", DRM_MODE_TYPE_DRIVER, 117500, 1280, 1360,
		   1496, 1712, 0, 768, 771, 778, 809, 0,
		   DRM_MODE_FLAG_NHSYNC | DRM_MODE_FLAG_PVSYNC),
	/* 0x1a - 1280x768@120Hz RB */
	makeModeInfo("1280x768", DRM_MODE_TYPE_DRIVER, 140250, 1280, 1328,
		   1360, 1440, 0, 768, 771, 778, 813, 0,
		   DRM_MODE_FLAG_PHSYNC | DRM_MODE_FLAG_NVSYNC),
	/* 0x1b - 1280x800@60Hz RB */
	makeModeInfo("1280x800", DRM_MODE_TYPE_DRIVER, 71000, 1280, 1328,
		   1360, 1440, 0, 800, 803, 809, 823, 0,
		   DRM_MODE_FLAG_PHSYNC | DRM_MODE_FLAG_NVSYNC),
	/* 0x1c - 1280x800@60Hz */
	makeModeInfo("1280x800", DRM_MODE_TYPE_DRIVER, 83500, 1280, 1352,
		   1480, 1680, 0, 800, 803, 809, 831, 0,
		   DRM_MODE_FLAG_NHSYNC | DRM_MODE_FLAG_PVSYNC),
	/* 0x1d - 1280x800@75Hz */
	makeModeInfo("1280x800", DRM_MODE_TYPE_DRIVER, 106500, 1280, 1360,
		   1488, 1696, 0, 800, 803, 809, 838, 0,
		   DRM_MODE_FLAG_NHSYNC | DRM_MODE_FLAG_PVSYNC),
	/* 0x1e - 1280x800@85Hz */
	makeModeInfo("1280x800", DRM_MODE_TYPE_DRIVER, 122500, 1280, 1360,
		   1496, 1712, 0, 800, 803, 809, 843, 0,
		   DRM_MODE_FLAG_NHSYNC | DRM_MODE_FLAG_PVSYNC),
	/* 0x1f - 1280x800@120Hz RB */
	makeModeInfo("1280x800", DRM_MODE_TYPE_DRIVER, 146250, 1280, 1328,
		   1360, 1440, 0, 800, 803, 809, 847, 0,
		   DRM_MODE_FLAG_PHSYNC | DRM_MODE_FLAG_NVSYNC),
	/* 0x20 - 1280x960@60Hz */
	makeModeInfo("1280x960", DRM_MODE_TYPE_DRIVER, 108000, 1280, 1376,
		   1488, 1800, 0, 960, 961, 964, 1000, 0,
		   DRM_MODE_FLAG_PHSYNC | DRM_MODE_FLAG_PVSYNC),
	/* 0x21 - 1280x960@85Hz */
	makeModeInfo("1280x960", DRM_MODE_TYPE_DRIVER, 148500, 1280, 1344,
		   1504, 1728, 0, 960, 961, 964, 1011, 0,
		   DRM_MODE_FLAG_PHSYNC | DRM_MODE_FLAG_PVSYNC),
	/* 0x22 - 1280x960@120Hz RB */
	makeModeInfo("1280x960", DRM_MODE_TYPE_DRIVER, 175500, 1280, 1328,
		   1360, 1440, 0, 960, 963, 967, 1017, 0,
		   DRM_MODE_FLAG_PHSYNC | DRM_MODE_FLAG_NVSYNC),
	/* 0x23 - 1280x1024@60Hz */
	makeModeInfo("1280x1024", DRM_MODE_TYPE_DRIVER, 108000, 1280, 1328,
		   1440, 1688, 0, 1024, 1025, 1028, 1066, 0,
		   DRM_MODE_FLAG_PHSYNC | DRM_MODE_FLAG_PVSYNC),
	/* 0x24 - 1280x1024@75Hz */
	makeModeInfo("1280x1024", DRM_MODE_TYPE_DRIVER, 135000, 1280, 1296,
		   1440, 1688, 0, 1024, 1025, 1028, 1066, 0,
		   DRM_MODE_FLAG_PHSYNC | DRM_MODE_FLAG_PVSYNC),
	/* 0x25 - 1280x1024@85Hz */
	makeModeInfo("1280x1024", DRM_MODE_TYPE_DRIVER, 157500, 1280, 1344,
		   1504, 1728, 0, 1024, 1025, 1028, 1072, 0,
		   DRM_MODE_FLAG_PHSYNC | DRM_MODE_FLAG_PVSYNC),
	/* 0x26 - 1280x1024@120Hz RB */
	makeModeInfo("1280x1024", DRM_MODE_TYPE_DRIVER, 187250, 1280, 1328,
		   1360, 1440, 0, 1024, 1027, 1034, 1084, 0,
		   DRM_MODE_FLAG_PHSYNC | DRM_MODE_FLAG_NVSYNC),
	/* 0x27 - 1360x768@60Hz */
	makeModeInfo("1360x768", DRM_MODE_TYPE_DRIVER, 85500, 1360, 1424,
		   1536, 1792, 0, 768, 771, 777, 795, 0,
		   DRM_MODE_FLAG_PHSYNC | DRM_MODE_FLAG_PVSYNC),
	/* 0x28 - 1360x768@120Hz RB */
	makeModeInfo("1360x768", DRM_MODE_TYPE_DRIVER, 148250, 1360, 1408,
		   1440, 1520, 0, 768, 771, 776, 813, 0,
		   DRM_MODE_FLAG_PHSYNC | DRM_MODE_FLAG_NVSYNC),
	/* 0x51 - 1366x768@60Hz */
	makeModeInfo("1366x768", DRM_MODE_TYPE_DRIVER, 85500, 1366, 1436,
		   1579, 1792, 0, 768, 771, 774, 798, 0,
		   DRM_MODE_FLAG_PHSYNC | DRM_MODE_FLAG_PVSYNC),
	/* 0x56 - 1366x768@60Hz */
	makeModeInfo("1366x768", DRM_MODE_TYPE_DRIVER, 72000, 1366, 1380,
		   1436, 1500, 0, 768, 769, 772, 800, 0,
		   DRM_MODE_FLAG_PHSYNC | DRM_MODE_FLAG_PVSYNC),
	/* 0x29 - 1400x1050@60Hz RB */
	makeModeInfo("1400x1050", DRM_MODE_TYPE_DRIVER, 101000, 1400, 1448,
		   1480, 1560, 0, 1050, 1053, 1057, 1080, 0,
		   DRM_MODE_FLAG_PHSYNC | DRM_MODE_FLAG_NVSYNC),
	/* 0x2a - 1400x1050@60Hz */
	makeModeInfo("1400x1050", DRM_MODE_TYPE_DRIVER, 121750, 1400, 1488,
		   1632, 1864, 0, 1050, 1053, 1057, 1089, 0,
		   DRM_MODE_FLAG_NHSYNC | DRM_MODE_FLAG_PVSYNC),
	/* 0x2b - 1400x1050@75Hz */
	makeModeInfo("1400x1050", DRM_MODE_TYPE_DRIVER, 156000, 1400, 1504,
		   1648, 1896, 0, 1050, 1053, 1057, 1099, 0,
		   DRM_MODE_FLAG_NHSYNC | DRM_MODE_FLAG_PVSYNC),
	/* 0x2c - 1400x1050@85Hz */
	makeModeInfo("1400x1050", DRM_MODE_TYPE_DRIVER, 179500, 1400, 1504,
		   1656, 1912, 0, 1050, 1053, 1057, 1105, 0,
		   DRM_MODE_FLAG_NHSYNC | DRM_MODE_FLAG_PVSYNC),
	/* 0x2d - 1400x1050@120Hz RB */
	makeModeInfo("1400x1050", DRM_MODE_TYPE_DRIVER, 208000, 1400, 1448,
		   1480, 1560, 0, 1050, 1053, 1057, 1112, 0,
		   DRM_MODE_FLAG_PHSYNC | DRM_MODE_FLAG_NVSYNC),
	/* 0x2e - 1440x900@60Hz RB */
	makeModeInfo("1440x900", DRM_MODE_TYPE_DRIVER, 88750, 1440, 1488,
		   1520, 1600, 0, 900, 903, 909, 926, 0,
		   DRM_MODE_FLAG_PHSYNC | DRM_MODE_FLAG_NVSYNC),
	/* 0x2f - 1440x900@60Hz */
	makeModeInfo("1440x900", DRM_MODE_TYPE_DRIVER, 106500, 1440, 1520,
		   1672, 1904, 0, 900, 903, 909, 934, 0,
		   DRM_MODE_FLAG_NHSYNC | DRM_MODE_FLAG_PVSYNC),
	/* 0x30 - 1440x900@75Hz */
	makeModeInfo("1440x900", DRM_MODE_TYPE_DRIVER, 136750, 1440, 1536,
		   1688, 1936, 0, 900, 903, 909, 942, 0,
		   DRM_MODE_FLAG_NHSYNC | DRM_MODE_FLAG_PVSYNC),
	/* 0x31 - 1440x900@85Hz */
	makeModeInfo("1440x900", DRM_MODE_TYPE_DRIVER, 157000, 1440, 1544,
		   1696, 1952, 0, 900, 903, 909, 948, 0,
		   DRM_MODE_FLAG_NHSYNC | DRM_MODE_FLAG_PVSYNC),
	/* 0x32 - 1440x900@120Hz RB */
	makeModeInfo("1440x900", DRM_MODE_TYPE_DRIVER, 182750, 1440, 1488,
		   1520, 1600, 0, 900, 903, 909, 953, 0,
		   DRM_MODE_FLAG_PHSYNC | DRM_MODE_FLAG_NVSYNC),
	/* 0x53 - 1600x900@60Hz */
	makeModeInfo("1600x900", DRM_MODE_TYPE_DRIVER, 108000, 1600, 1624,
		   1704, 1800, 0, 900, 901, 904, 1000, 0,
		   DRM_MODE_FLAG_PHSYNC | DRM_MODE_FLAG_PVSYNC),
	/* 0x33 - 1600x1200@60Hz */
	makeModeInfo("1600x1200", DRM_MODE_TYPE_DRIVER, 162000, 1600, 1664,
		   1856, 2160, 0, 1200, 1201, 1204, 1250, 0,
		   DRM_MODE_FLAG_PHSYNC | DRM_MODE_FLAG_PVSYNC),
	/* 0x34 - 1600x1200@65Hz */
	makeModeInfo("1600x1200", DRM_MODE_TYPE_DRIVER, 175500, 1600, 1664,
		   1856, 2160, 0, 1200, 1201, 1204, 1250, 0,
		   DRM_MODE_FLAG_PHSYNC | DRM_MODE_FLAG_PVSYNC),
	/* 0x35 - 1600x1200@70Hz */
	makeModeInfo("1600x1200", DRM_MODE_TYPE_DRIVER, 189000, 1600, 1664,
		   1856, 2160, 0, 1200, 1201, 1204, 1250, 0,
		   DRM_MODE_FLAG_PHSYNC | DRM_MODE_FLAG_PVSYNC),
	/* 0x36 - 1600x1200@75Hz */
	makeModeInfo("1600x1200", DRM_MODE_TYPE_DRIVER, 202500, 1600, 1664,
		   1856, 2160, 0, 1200, 1201, 1204, 1250, 0,
		   DRM_MODE_FLAG_PHSYNC | DRM_MODE_FLAG_PVSYNC),
	/* 0x37 - 1600x1200@85Hz */
	makeModeInfo("1600x1200", DRM_MODE_TYPE_DRIVER, 229500, 1600, 1664,
		   1856, 2160, 0, 1200, 1201, 1204, 1250, 0,
		   DRM_MODE_FLAG_PHSYNC | DRM_MODE_FLAG_PVSYNC),
	/* 0x38 - 1600x1200@120Hz RB */
	makeModeInfo("1600x1200", DRM_MODE_TYPE_DRIVER, 268250, 1600, 1648,
		   1680, 1760, 0, 1200, 1203, 1207, 1271, 0,
		   DRM_MODE_FLAG_PHSYNC | DRM_MODE_FLAG_NVSYNC),
	/* 0x39 - 1680x1050@60Hz RB */
	makeModeInfo("1680x1050", DRM_MODE_TYPE_DRIVER, 119000, 1680, 1728,
		   1760, 1840, 0, 1050, 1053, 1059, 1080, 0,
		   DRM_MODE_FLAG_PHSYNC | DRM_MODE_FLAG_NVSYNC),
	/* 0x3a - 1680x1050@60Hz */
	makeModeInfo("1680x1050", DRM_MODE_TYPE_DRIVER, 146250, 1680, 1784,
		   1960, 2240, 0, 1050, 1053, 1059, 1089, 0,
		   DRM_MODE_FLAG_NHSYNC | DRM_MODE_FLAG_PVSYNC),
	/* 0x3b - 1680x1050@75Hz */
	makeModeInfo("1680x1050", DRM_MODE_TYPE_DRIVER, 187000, 1680, 1800,
		   1976, 2272, 0, 1050, 1053, 1059, 1099, 0,
		   DRM_MODE_FLAG_NHSYNC | DRM_MODE_FLAG_PVSYNC),
	/* 0x3c - 1680x1050@85Hz */
	makeModeInfo("1680x1050", DRM_MODE_TYPE_DRIVER, 214750, 1680, 1808,
		   1984, 2288, 0, 1050, 1053, 1059, 1105, 0,
		   DRM_MODE_FLAG_NHSYNC | DRM_MODE_FLAG_PVSYNC),
	/* 0x3d - 1680x1050@120Hz RB */
	makeModeInfo("1680x1050", DRM_MODE_TYPE_DRIVER, 245500, 1680, 1728,
		   1760, 1840, 0, 1050, 1053, 1059, 1112, 0,
		   DRM_MODE_FLAG_PHSYNC | DRM_MODE_FLAG_NVSYNC),
	/* 0x3e - 1792x1344@60Hz */
	makeModeInfo("1792x1344", DRM_MODE_TYPE_DRIVER, 204750, 1792, 1920,
		   2120, 2448, 0, 1344, 1345, 1348, 1394, 0,
		   DRM_MODE_FLAG_NHSYNC | DRM_MODE_FLAG_PVSYNC),
	/* 0x3f - 1792x1344@75Hz */
	makeModeInfo("1792x1344", DRM_MODE_TYPE_DRIVER, 261000, 1792, 1888,
		   2104, 2456, 0, 1344, 1345, 1348, 1417, 0,
		   DRM_MODE_FLAG_NHSYNC | DRM_MODE_FLAG_PVSYNC),
	/* 0x40 - 1792x1344@120Hz RB */
	makeModeInfo("1792x1344", DRM_MODE_TYPE_DRIVER, 333250, 1792, 1840,
		   1872, 1952, 0, 1344, 1347, 1351, 1423, 0,
		   DRM_MODE_FLAG_PHSYNC | DRM_MODE_FLAG_NVSYNC),
	/* 0x41 - 1856x1392@60Hz */
	makeModeInfo("1856x1392", DRM_MODE_TYPE_DRIVER, 218250, 1856, 1952,
		   2176, 2528, 0, 1392, 1393, 1396, 1439, 0,
		   DRM_MODE_FLAG_NHSYNC | DRM_MODE_FLAG_PVSYNC),
	/* 0x42 - 1856x1392@75Hz */
	makeModeInfo("1856x1392", DRM_MODE_TYPE_DRIVER, 288000, 1856, 1984,
		   2208, 2560, 0, 1392, 1393, 1396, 1500, 0,
		   DRM_MODE_FLAG_NHSYNC | DRM_MODE_FLAG_PVSYNC),
	/* 0x43 - 1856x1392@120Hz RB */
	makeModeInfo("1856x1392", DRM_MODE_TYPE_DRIVER, 356500, 1856, 1904,
		   1936, 2016, 0, 1392, 1395, 1399, 1474, 0,
		   DRM_MODE_FLAG_PHSYNC | DRM_MODE_FLAG_NVSYNC),
	/* 0x52 - 1920x1080@60Hz */
	makeModeInfo("1920x1080", DRM_MODE_TYPE_DRIVER, 148500, 1920, 2008,
		   2052, 2200, 0, 1080, 1084, 1089, 1125, 0,
		   DRM_MODE_FLAG_NHSYNC | DRM_MODE_FLAG_NVSYNC),
	/* 0x44 - 1920x1200@60Hz RB */
	makeModeInfo("1920x1200", DRM_MODE_TYPE_DRIVER, 154000, 1920, 1968,
		   2000, 2080, 0, 1200, 1203, 1209, 1235, 0,
		   DRM_MODE_FLAG_PHSYNC | DRM_MODE_FLAG_NVSYNC),
	/* 0x45 - 1920x1200@60Hz */
	makeModeInfo("1920x1200", DRM_MODE_TYPE_DRIVER, 193250, 1920, 2056,
		   2256, 2592, 0, 1200, 1203, 1209, 1245, 0,
		   DRM_MODE_FLAG_NHSYNC | DRM_MODE_FLAG_PVSYNC),
	/* 0x46 - 1920x1200@75Hz */
	makeModeInfo("1920x1200", DRM_MODE_TYPE_DRIVER, 245250, 1920, 2056,
		   2264, 2608, 0, 1200, 1203, 1209, 1255, 0,
		   DRM_MODE_FLAG_NHSYNC | DRM_MODE_FLAG_PVSYNC),
	/* 0x47 - 1920x1200@85Hz */
	makeModeInfo("1920x1200", DRM_MODE_TYPE_DRIVER, 281250, 1920, 2064,
		   2272, 2624, 0, 1200, 1203, 1209, 1262, 0,
		   DRM_MODE_FLAG_NHSYNC | DRM_MODE_FLAG_PVSYNC),
	/* 0x48 - 1920x1200@120Hz RB */
	makeModeInfo("1920x1200", DRM_MODE_TYPE_DRIVER, 317000, 1920, 1968,
		   2000, 2080, 0, 1200, 1203, 1209, 1271, 0,
		   DRM_MODE_FLAG_PHSYNC | DRM_MODE_FLAG_NVSYNC),
	/* 0x49 - 1920x1440@60Hz */
	makeModeInfo("1920x1440", DRM_MODE_TYPE_DRIVER, 234000, 1920, 2048,
		   2256, 2600, 0, 1440, 1441, 1444, 1500, 0,
		   DRM_MODE_FLAG_NHSYNC | DRM_MODE_FLAG_PVSYNC),
	/* 0x4a - 1920x1440@75Hz */
	makeModeInfo("1920x1440", DRM_MODE_TYPE_DRIVER, 297000, 1920, 2064,
		   2288, 2640, 0, 1440, 1441, 1444, 1500, 0,
		   DRM_MODE_FLAG_NHSYNC | DRM_MODE_FLAG_PVSYNC),
	/* 0x4b - 1920x1440@120Hz RB */
	makeModeInfo("1920x1440", DRM_MODE_TYPE_DRIVER, 380500, 1920, 1968,
		   2000, 2080, 0, 1440, 1443, 1447, 1525, 0,
		   DRM_MODE_FLAG_PHSYNC | DRM_MODE_FLAG_NVSYNC),
	/* 0x54 - 2048x1152@60Hz */
	makeModeInfo("2048x1152", DRM_MODE_TYPE_DRIVER, 162000, 2048, 2074,
		   2154, 2250, 0, 1152, 1153, 1156, 1200, 0,
		   DRM_MODE_FLAG_PHSYNC | DRM_MODE_FLAG_PVSYNC),
	/* 0x4c - 2560x1600@60Hz RB */
	makeModeInfo("2560x1600", DRM_MODE_TYPE_DRIVER, 268500, 2560, 2608,
		   2640, 2720, 0, 1600, 1603, 1609, 1646, 0,
		   DRM_MODE_FLAG_PHSYNC | DRM_MODE_FLAG_NVSYNC),
	/* 0x4d - 2560x1600@60Hz */
	makeModeInfo("2560x1600", DRM_MODE_TYPE_DRIVER, 348500, 2560, 2752,
		   3032, 3504, 0, 1600, 1603, 1609, 1658, 0,
		   DRM_MODE_FLAG_NHSYNC | DRM_MODE_FLAG_PVSYNC),
	/* 0x4e - 2560x1600@75Hz */
	makeModeInfo("2560x1600", DRM_MODE_TYPE_DRIVER, 443250, 2560, 2768,
		   3048, 3536, 0, 1600, 1603, 1609, 1672, 0,
		   DRM_MODE_FLAG_NHSYNC | DRM_MODE_FLAG_PVSYNC),
	/* 0x4f - 2560x1600@85Hz */
	makeModeInfo("2560x1600", DRM_MODE_TYPE_DRIVER, 505250, 2560, 2768,
		   3048, 3536, 0, 1600, 1603, 1609, 1682, 0,
		   DRM_MODE_FLAG_NHSYNC | DRM_MODE_FLAG_PVSYNC),
	/* 0x50 - 2560x1600@120Hz RB */
	makeModeInfo("2560x1600", DRM_MODE_TYPE_DRIVER, 552750, 2560, 2608,
		   2640, 2720, 0, 1600, 1603, 1609, 1694, 0,
		   DRM_MODE_FLAG_PHSYNC | DRM_MODE_FLAG_NVSYNC),
	/* 0x57 - 4096x2160@60Hz RB */
	makeModeInfo("4096x2160", DRM_MODE_TYPE_DRIVER, 556744, 4096, 4104,
		   4136, 4176, 0, 2160, 2208, 2216, 2222, 0,
		   DRM_MODE_FLAG_PHSYNC | DRM_MODE_FLAG_NVSYNC),
	/* 0x58 - 4096x2160@59.94Hz RB */
	makeModeInfo("4096x2160", DRM_MODE_TYPE_DRIVER, 556188, 4096, 4104,
		   4136, 4176, 0, 2160, 2208, 2216, 2222, 0,
		   DRM_MODE_FLAG_PHSYNC | DRM_MODE_FLAG_NVSYNC)
	};
	size_t size = sizeof(modes) / sizeof(drm_mode_modeinfo);

	for(size_t i = 0; i < size; i++) {
		if(modes[i].hdisplay <= max_width && modes[i].vdisplay <= max_height)
			supported_modes.push_back(modes[i]);
	}
}
<|MERGE_RESOLUTION|>--- conflicted
+++ resolved
@@ -600,38 +600,22 @@
 		managarm::fs::SvrResponse resp;
 
 		auto &crtcs = self->_device->getCrtcs();
-<<<<<<< HEAD
 		for(size_t i = 0; i != crtcs.size(); i++) {
-=======
-		for(size_t i = 0; i < crtcs.size(); i++) {
->>>>>>> 1d552c9d
 			resp.add_drm_crtc_ids(crtcs[i]->id());
 		}
 			
 		auto &encoders = self->_device->getEncoders();
-<<<<<<< HEAD
 		for(size_t i = 0; i != encoders.size(); i++) {
-=======
-		for(size_t i = 0; i < encoders.size(); i++) {
->>>>>>> 1d552c9d
 			resp.add_drm_encoder_ids(encoders[i]->id());
 		}
 	
 		auto &connectors = self->_device->getConnectors();
-<<<<<<< HEAD
 		for(size_t i = 0; i != connectors.size(); i++) {
-=======
-		for(size_t i = 0; i < connectors.size(); i++) {
->>>>>>> 1d552c9d
 			resp.add_drm_connector_ids(connectors[i]->id());
 		}
 		
 		auto &fbs = self->getFrameBuffers();
-<<<<<<< HEAD
 		for(size_t i = 0; i != fbs.size(); i++) {
-=======
-		for(size_t i = 0; i < fbs.size(); i++) {
->>>>>>> 1d552c9d
 			resp.add_drm_fb_ids(fbs[i]->id());
 		}
 	
@@ -659,11 +643,7 @@
 		assert(conn);
 		
 		auto psbl_enc = conn->getPossibleEncoders();
-<<<<<<< HEAD
 		for(size_t i = 0; i != psbl_enc.size(); i++) {
-=======
-		for(size_t i = 0; i < psbl_enc.size(); i++) { 
->>>>>>> 1d552c9d
 			resp.add_drm_encoders(psbl_enc[i]->id());
 		}
 
