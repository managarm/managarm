<<<<<<< HEAD
executable('ps2-hid', 'src/main.cpp',
	dependencies : evbackend_dep,
	install : true
)
=======
if host_machine.cpu_family() != 'x86_64'
	subdir_done()
endif

executable('ps2-hid', ['src/main.cpp'],
	dependencies: [
		clang_coroutine_dep,
		libarch_dep, libevbackend_dep, lib_helix_dep,
		libfs_protocol_dep, libmbus_protocol_dep, libusb_protocol_dep, proto_lite_dep],
	install: true)
>>>>>>> 0e266706

custom_target('input-atkbd-server',
	command : [bakesvr, '-o', '@OUTPUT@', '@INPUT@'],
	output : 'input-atkbd.bin',
	input : 'input-atkbd.yml',
	install : true,
	install_dir : server
)<|MERGE_RESOLUTION|>--- conflicted
+++ resolved
@@ -1,20 +1,11 @@
-<<<<<<< HEAD
+if host_machine.cpu_family() != 'x86_64'
+	subdir_done()
+endif
+
 executable('ps2-hid', 'src/main.cpp',
 	dependencies : evbackend_dep,
 	install : true
 )
-=======
-if host_machine.cpu_family() != 'x86_64'
-	subdir_done()
-endif
-
-executable('ps2-hid', ['src/main.cpp'],
-	dependencies: [
-		clang_coroutine_dep,
-		libarch_dep, libevbackend_dep, lib_helix_dep,
-		libfs_protocol_dep, libmbus_protocol_dep, libusb_protocol_dep, proto_lite_dep],
-	install: true)
->>>>>>> 0e266706
 
 custom_target('input-atkbd-server',
 	command : [bakesvr, '-o', '@OUTPUT@', '@INPUT@'],
